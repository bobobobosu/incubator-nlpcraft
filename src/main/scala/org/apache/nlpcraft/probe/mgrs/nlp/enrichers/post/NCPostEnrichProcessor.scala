/*
 * Licensed to the Apache Software Foundation (ASF) under one or more
 * contributor license agreements.  See the NOTICE file distributed with
 * this work for additional information regarding copyright ownership.
 * The ASF licenses this file to You under the Apache License, Version 2.0
 * (the "License"); you may not use this file except in compliance with
 * the License.  You may obtain a copy of the License at
 *
 *      http://www.apache.org/licenses/LICENSE-2.0
 *
 * Unless required by applicable law or agreed to in writing, software
 * distributed under the License is distributed on an "AS IS" BASIS,
 * WITHOUT WARRANTIES OR CONDITIONS OF ANY KIND, either express or implied.
 * See the License for the specific language governing permissions and
 * limitations under the License.
 */

package org.apache.nlpcraft.probe.mgrs.nlp.enrichers.post

import java.io.Serializable
import java.util

import com.typesafe.scalalogging.LazyLogging
import io.opencensus.trace.Span
import org.apache.nlpcraft.common.nlp.pos._
import org.apache.nlpcraft.common.nlp.{NCNlpSentence, _}
import org.apache.nlpcraft.common.{NCService, _}
import org.apache.nlpcraft.model.NCToken
import org.apache.nlpcraft.model.impl.NCTokenImpl
import org.apache.nlpcraft.probe.mgrs.NCModelDecorator

import scala.collection.JavaConverters._
import scala.collection._

/**
  * This collapser handles several tasks:
  * - "overall" collapsing after all other individual collapsers had their turn.
  * - Special further enrichment of tokens like linking, etc.
  *
  * In all cases of overlap (full or partial) - the "longest" note wins. In case of overlap and equal
  * lengths - the winning note is chosen based on this priority.
  */
object NCPostEnrichProcessor extends NCService with LazyLogging {
    override def start(parent: Span = null): NCService = startScopedSpan("start", parent) { _ ⇒
        super.start()
    }

    override def stop(parent: Span = null): Unit = startScopedSpan("stop", parent) { _ ⇒
        super.stop()
    }

    /**
      *
      * @param p
      * @return
      */
    private def getParameters(p: NCNlpSentenceNote): Any =
        if (p.isUser)
            (p.wordIndexes, p.noteType)
        else {
            p.noteType match {
                case "nlpcraft:continent" ⇒
                    (
                        p.wordIndexes,
                        p.noteType,
                        p.get("continent")
                    )
                case "nlpcraft:subcontinent" ⇒
                    (
                        p.wordIndexes,
                        p.noteType,
                        p.get("continent"),
                        p.get("subcontinent")
                    )
                case "nlpcraft:country" ⇒
                    (
                        p.wordIndexes,
                        p.noteType,
                        p.get("continent"),
                        p.get("subcontinent"),
                        p.get("country")
                    )
                case "nlpcraft:region" ⇒
                    (
                        p.wordIndexes,
                        p.noteType,
                        p.get("continent"),
                        p.get("subcontinent"),
                        p.get("country"),
                        p.get("region")
                    )
                case "nlpcraft:city" ⇒
                    (
                        p.wordIndexes,
                        p.noteType,
                        p.get("continent"),
                        p.get("subcontinent"),
                        p.get("country"),
                        p.get("region"),
                        p.get("city")
                    )
                case "nlpcraft:metro" ⇒
                    (
                        p.wordIndexes,
                        p.noteType,
                        p.get("metro")
                    )
                case "nlpcraft:date" ⇒
                    (
                        p.wordIndexes,
                        p.noteType,
                        p.get("from"),
                        p.get("to")
                    )
                case "nlpcraft:relation" ⇒
                    (
                        p.wordIndexes,
                        p.noteType,
                        p.get("type"),
                        p.get("indexes"),
                        p.get("note")
                    )
                case "nlpcraft:sort" ⇒
                    (
                        p.wordIndexes,
                        p.noteType,
                        p.get("subjnotes"),
                        p.get("subjindexes"),
                        p.getOrElse("bynotes", null),
                        p.getOrElse("byindexes", null),
                        p.getOrElse("asc", null)
                    )
                case "nlpcraft:limit" ⇒
                    (
                        p.wordIndexes,
                        p.noteType,
                        p.get("limit"),
                        p.getOrElse("asc", null),
                        p.get("indexes"),
                        p.get("note")
                    )
                case "nlpcraft:coordinate" ⇒
                    (
                        p.wordIndexes,
                        p.noteType,
                        p.get("latitude"),
                        p.get("longitude")
                    )
                case "nlpcraft:num" ⇒
                    (
                        p.wordIndexes,
                        p.noteType,
                        p.get("from"),
                        p.get("to"),
                        p.getOrElse("indexes", null),
                        p.getOrElse("note", null)

                    )
                case x if x.startsWith("google:") ⇒
                    (
                        p.wordIndexes,
                        p.noteType,
                        p.get("meta"),
                        p.get("mentionsBeginOffsets"),
                        p.get("mentionsContents"),
                        p.get("mentionsTypes")
                    )
                case x if x.startsWith("stanford:") ⇒
                    (
                        p.wordIndexes,
                        p.noteType,
                        p.get("nne")
                    )
                case x if x.startsWith("opennlp:") ⇒
                    (
                        p.wordIndexes,
                        p.noteType
                    )
                case x if x.startsWith("spacy:") ⇒
                    (
                        p.wordIndexes,
                        p.noteType,
                        p.get("vector")
                    )

                case _ ⇒ throw new AssertionError(s"Unexpected note type: ${p.noteType}")
            }
        }

    /**
      * Fixes tokens positions.
      *
      * @param ns Sentence.
      * @param notNlpTypes Token types.
      */
    private def collapse(ns: NCNlpSentence, notNlpTypes: Seq[String]): Boolean = {
        ns.
            filter(!_.isNlp).
            filter(_.isStopWord).
            flatten.
            filter(_.isNlp).
            foreach(n ⇒ ns.fixNote(n, "stopWord" → false))

        val nsNotes: Map[String, Seq[Int]] = ns.tokens.flatten.map(p ⇒ p.noteType → p.tokenIndexes).toMap

        for (
            t ← ns.tokens;
            stopReason ← t.stopsReasons
            if nsNotes.getOrElse(stopReason.noteType, Seq.empty) == stopReason.tokenIndexes
        )
            ns.fixNote(t.getNlpNote, "stopWord" → true)

        val history = mutable.ArrayBuffer.empty[(Int, Int)]

        notNlpTypes.foreach(typ ⇒ zipNotes(ns, typ, notNlpTypes, history))

        unionStops(ns, notNlpTypes, history)

        val res =
            Seq("nlpcraft:relation", "nlpcraft:limit").forall(t ⇒ fixIndexesReferences(t, ns, history)) &&
<<<<<<< HEAD
            fixIndexesReferencesList("nlpcraft:sort", "subjIndexes", "subjNotes", ns, history) &&
            fixIndexesReferencesList("nlpcraft:sort", "byIndexes", "byNotes", ns, history)
=======
            fixIndexesReferencesList("nlpcraft:sort", "subjindexes", "subjnotes", ns, history) &&
            fixIndexesReferencesList("nlpcraft:sort", "byindexes", "bynotes", ns, history)
>>>>>>> 89b636ba

        if (res)
            // Validation (all indexes calculated well)
            require(
                !ns.flatten.
                    exists(n ⇒ ns.filter(_.wordIndexes.exists(n.wordIndexes.contains)).exists(t ⇒ !t.contains(n))),
                s"Invalid sentence:\n" +
                    ns.map(t ⇒
                        // Human readable invalid sentence for debugging.
                        s"${t.origText}{index:${t.index}}[${t.map(n ⇒ s"${n.noteType}, {range:${n.tokenFrom}-${n.tokenTo}}").mkString("|")}]"
                    ).mkString("\n")
            )
        else
            logger.trace(s"Invalid notes combination skipped: [${nsNotes.map(p ⇒ s"${p._1} → [${p._2.mkString(",")}]").mkString("|")}]")

        res
    }

    /**
      *
      * @param ns
      * @param idxs
      * @param notesType
      * @param note
      * @return
      */
    private def checkRelation(ns: NCNlpSentence, idxs: Seq[Int], notesType: String, note: NCNlpSentenceNote): Boolean = {
        val types =
            idxs.flatMap(idx ⇒ {
                val types = ns(idx).map(p ⇒ p).filter(!_.isNlp).map(_.noteType)

                types.size match {
                    case 0 ⇒ None
                    case 1 ⇒ Some(types.head)
                    case _ ⇒ throw new AssertionError(s"Unexpected tokes: ${ns(idx)}")
                }
            }).distinct


        /**
        Example:
             1. Sentence 'maximum x' (single element related function)
              - maximum is aggregate function linked to date element.
              - x defined as 2 elements: date and num.
              So, the variant 'maximum x (as num)' should be excluded.

              2. Sentence 'compare x and y' (multiple elements related function)
              - compare is relation function linked to date element.
              - x an y defined as 2 elements: date and num.
              So, variants 'x (as num) and x (as date)'  and 'x (as date) and x (as num)'
              should't be excluded, but invalid relation should be deleted for these combinations.
          */

        types.size match {
            case 0 ⇒ throw new AssertionError(s"Unexpected empty types [notesType=$notesType]")
            case 1 ⇒ types.head == notesType
            case _ ⇒
                // Equal elements should be processed together with function element.
                if (types.size == 1)
                    false
                else {
                    ns.removeNote(note)

                    true
                }
        }
    }

    /**
      * Fixes notes with references to other notes indexes.
      * Note that 'idxsField' is 'indexes' and 'noteField' is 'note' for all kind of references.
      *
      * @param noteType Note type.
      * @param ns Sentence.
      * @param history Indexes transformation history.
      * @return Valid flag.
      */
    private def fixIndexesReferences(noteType: String, ns: NCNlpSentence, history: Seq[(Int, Int)]): Boolean = {
        ns.filter(_.isTypeOf(noteType)).foreach(tok ⇒
            tok.getNoteOpt(noteType, "indexes") match {
                case Some(n) ⇒
                    val idxs: Seq[Int] = n.data[java.util.List[Int]]("indexes").asScala
                    var fixed = idxs

                    history.foreach { case (idxOld, idxNew) ⇒ fixed = fixed.map(i ⇒ if (i == idxOld) idxNew else i) }

                    fixed = fixed.distinct

                    if (idxs != fixed) {
                        ns.fixNote(n, "indexes" → fixed.asJava.asInstanceOf[java.io.Serializable])

                        def x(seq: Seq[Int]): String = s"[${seq.mkString(", ")}]"

                        logger.trace(s"`$noteType` note `indexes` fixed [old=${x(idxs)}}, new=${x(fixed)}]")
                    }
                case None ⇒ // No-op.
            }
        )

        ns.flatMap(_.getNotes(noteType)).forall(
            n ⇒ checkRelation(ns, n.data[java.util.List[Int]]("indexes").asScala, n.data[String]("note"), n)
        )
    }

    /**
      * Fixes notes with references list to other notes indexes.
      *
      * @param noteType Note type.
      * @param idxsField Indexes field.
      * @param noteField Note field.
      * @param ns Sentence.
      * @param history Indexes transformation history.
      * @return Valid flag.
      */
    private def fixIndexesReferencesList(
        noteType: String,
        idxsField: String,
        noteField: String,
        ns: NCNlpSentence,
        history: Seq[(Int, Int)]
    ): Boolean = {
        var ok = true

        for (tok ← ns.filter(_.isTypeOf(noteType)) if ok)
            tok.getNoteOpt(noteType, idxsField) match {
                case Some(n) ⇒
                    val idxs: Seq[Seq[Int]] = n.data[java.util.List[java.util.List[Int]]](idxsField).asScala.map(_.asScala)
                    var fixed = idxs

                    history.foreach { case (idxOld, idxNew) ⇒ fixed = fixed.map(_.map(i ⇒ if (i == idxOld) idxNew else i).distinct) }

                    if (fixed.forall(_.size == 1)) {
                        // Fix double dimension array to one dimension,
                        // so it should be called always inspite of fixIndexesReferences method.
                        ns.fixNote(n, idxsField → fixed.map(_.head).asJava.asInstanceOf[java.io.Serializable])

                        def x(seq: Seq[Seq[Int]]): String = s"[${seq.map(p ⇒ s"[${p.mkString(",")}]").mkString(", ")}]"

                        logger.trace(s"`$noteType` note `indexes` fixed [old=${x(idxs)}}, new=${x(fixed)}]")
                    }
                    else
                        ok = false
                case None ⇒ // No-op.
            }

        ok &&
            ns.flatMap(_.getNotes(noteType)).forall(rel ⇒
                rel.dataOpt[java.util.List[Int]](idxsField) match {
                    case Some(idxsList) ⇒
                        val notesTypes = rel.data[util.List[String]](noteField)

                        require(idxsList.size() == notesTypes.size())

                        idxsList.asScala.zip(notesTypes.asScala).forall {
                            case (idxs, notesType) ⇒ checkRelation(ns, Seq(idxs), notesType, rel)
                        }
                    case None ⇒ true
                }
            )
    }

    /**
      * Zip notes with same type.
      *
      * @param ns Sentence.
      * @param nType Notes type.
      * @param userNotesTypes Notes types.
      * @param history Indexes transformation history.
      */
    private def zipNotes(
        ns: NCNlpSentence,
        nType: String,
        userNotesTypes: Seq[String],
        history: mutable.ArrayBuffer[(Int, Int)]
    ): Unit = {
        val nts = ns.getNotes(nType).filter(n ⇒ n.tokenFrom != n.tokenTo).sortBy(_.tokenFrom)

        val overlapped =
            nts.flatMap(n ⇒ n.tokenFrom to n.tokenTo).map(ns(_)).exists(
                t ⇒ userNotesTypes.map(pt ⇒ t.getNotes(pt).size).sum > 1
            )

        if (nts.nonEmpty && !overlapped) {
            val nsCopyToks = ns.clone()
            ns.clear()

            val buf = mutable.ArrayBuffer.empty[Int]

            for (i ← nsCopyToks.indices)
                nts.find(_.tokenIndexes.contains(i)) match {
                    case Some(n) ⇒
                        if (!buf.contains(n.tokenFrom)) {
                            buf += n.tokenFrom

                            ns += mkCompound(ns, nsCopyToks, n.tokenIndexes, stop = false, ns.size, Some(n), history)
                        }
                    case None ⇒ simpleCopy(ns, history, nsCopyToks, i)
                }

            fixIndexes(ns, userNotesTypes)
        }
    }

    /**
      * Glues stop words.
      *
      * @param ns Sentence.
      * @param userNoteTypes Notes types.
      * @param history Indexes transformation history.
      */
    private def unionStops(
        ns: NCNlpSentence,
        userNoteTypes: Seq[String],
        history: mutable.ArrayBuffer[(Int, Int)]
    ): Unit = {
        // Java collection used because using scala collections (mutable.Buffer.empty[mutable.Buffer[Token]]) is reason
        // Of compilation errors which seems as scala compiler internal error.
        import java.util

        import scala.collection.JavaConverters._

        val bufs = new util.ArrayList[mutable.Buffer[NCNlpSentenceToken]]()

        def last[T](l: util.List[T]): T = l.get(l.size() - 1)

        ns.filter(t ⇒ t.isStopWord && !t.isBracketed).foreach(t ⇒
            if (!bufs.isEmpty && last(bufs).last.index + 1 == t.index)
                last(bufs) += t
            else
                bufs.add(mutable.Buffer.empty[NCNlpSentenceToken] :+ t)
        )

        val idxsSeq = bufs.asScala.filter(_.lengthCompare(1) > 0).map(_.map(_.index))

        if (idxsSeq.nonEmpty) {
            val nsCopyToks = ns.clone()
            ns.clear()

            val buf = mutable.Buffer.empty[Int]

            for (i ← nsCopyToks.indices)
                idxsSeq.find(_.contains(i)) match {
                    case Some(idxs) ⇒
                        if (!buf.contains(idxs.head)) {
                            buf += idxs.head

                            ns += mkCompound(ns, nsCopyToks, idxs, stop = true, ns.size, None, history)
                        }
                    case None ⇒ simpleCopy(ns, history, nsCopyToks, i)
                }

            fixIndexes(ns, userNoteTypes)
        }
    }

    /**
      * Copies token.
      *
      * @param ns Sentence.
      * @param history Indexes transformation history.
      * @param toksCopy Copied tokens.
      * @param i Index.
      */
    private def simpleCopy(ns: NCNlpSentence, history: mutable.ArrayBuffer[(Int, Int)], toksCopy: NCNlpSentence, i: Int): Seq[NCNlpSentenceToken] = {
        val tokCopy = toksCopy(i)

        history += tokCopy.index → ns.size

        ns += tokCopy.clone(ns.size)
    }

    /**
      * Fixes indexes for all notes after recreating tokens.
      *
      * @param ns            Sentence.
      * @param userNoteTypes Notes types.
      */
    private def fixIndexes(ns: NCNlpSentence, userNoteTypes: Seq[String]) {
        // Replaces other notes indexes.
        for (t ← userNoteTypes :+ "nlpcraft:nlp"; note ← ns.getNotes(t)) {
            val toks = ns.filter(_.contains(note)).sortBy(_.index)

            val newNote = note.clone(toks.map(_.index), toks.flatMap(_.wordIndexes).sorted)

            toks.foreach(t ⇒ {
                t.remove(note)
                t.add(newNote)
            })
        }

        // Special case - field index of core NLP note.
        ns.zipWithIndex.foreach { case (tok, idx) ⇒ ns.fixNote(tok.getNlpNote, "index" → idx) }
    }

    /**
      * Makes compound note.
      *
      * @param ns Sentence.
      * @param nsCopyToks Tokens.
      * @param indexes Indexes.
      * @param stop Flag.
      * @param idx Index.
      * @param commonNote Common note.
      * @param history Indexes transformation history.
      */
    private def mkCompound(
        ns: NCNlpSentence,
        nsCopyToks: Seq[NCNlpSentenceToken],
        indexes: Seq[Int],
        stop: Boolean,
        idx: Int,
        commonNote: Option[NCNlpSentenceNote],
        history: mutable.ArrayBuffer[(Int, Int)]
    ): NCNlpSentenceToken = {
        val t = NCNlpSentenceToken(idx)

        // Note, it adds stop-words too.
        val content = nsCopyToks.zipWithIndex.filter(p ⇒ indexes.contains(p._2)).map(_._1)

        content.foreach(t ⇒ history += t.index → idx)

        def mkValue(get: NCNlpSentenceToken ⇒ String): String = {
            val buf = mutable.Buffer.empty[String]

            val n = content.size - 1

            content.zipWithIndex.foreach(p ⇒ {
                val t = p._1
                val idx = p._2

                buf += get(t)

                if (idx < n && t.endCharIndex != content(idx + 1).startCharIndex)
                    buf += " "
            })

            buf.mkString
        }

        val origText = mkValue((t: NCNlpSentenceToken) ⇒ t.origText)

        val idxs = Seq(idx)
        val wordIdxs = content.flatMap(_.wordIndexes).sorted

        val direct =
            commonNote match {
                case Some(n) if n.isUser ⇒ n.isDirect
                case _ ⇒ content.forall(_.isDirect)
            }

        val params = Seq(
            "index" → idx,
            "pos" → NCPennTreebank.SYNTH_POS,
            "posDesc" → NCPennTreebank.SYNTH_POS_DESC,
            "lemma" → mkValue((t: NCNlpSentenceToken) ⇒ t.lemma),
            "origText" → origText,
            "normText" → mkValue((t: NCNlpSentenceToken) ⇒ t.normText),
            "stem" → mkValue((t: NCNlpSentenceToken) ⇒ t.stem),
            "start" → content.head.startCharIndex,
            "end" → content.last.endCharIndex,
            "charLength" → origText.length,
            "quoted" → false,
            "stopWord" → stop,
            "bracketed" → false,
            "direct" → direct,
            "dict" → (if (nsCopyToks.size == 1) nsCopyToks.head.getNlpNote.data[Boolean]("dict") else false),
            "english" → nsCopyToks.forall(_.getNlpNote.data[Boolean]("english")),
            "swear" → nsCopyToks.exists(_.getNlpNote.data[Boolean]("swear"))
        )

        val nlpNote = NCNlpSentenceNote(idxs, wordIdxs, "nlpcraft:nlp", params: _*)

        t.add(nlpNote)

        // Adds processed note with fixed indexes.
        commonNote match {
            case Some(n) ⇒
                ns.removeNote(n)
                t.add(n.clone(idxs, wordIdxs))
            case None ⇒ // No-op.
        }

        t
    }

    /**
      *
      * @param mdl
      * @param ns
      * @param parent Optional parent span.
      * @return
      */
    @throws[NCE]
    def collapse(mdl: NCModelDecorator, ns: NCNlpSentence, parent: Span = null): Seq[NCNlpSentence] =
        startScopedSpan("collapse", parent,
            "srvReqId" → ns.srvReqId,
            "txt" → ns.text,
            "modelId" → mdl.model.getId) { _ ⇒
            // Always deletes `similar` notes.
            // Some words with same note type can be detected various ways.
            // We keep only one variant -  with `best` direct and sparsity parameters,
            // other variants for these words are redundant.

            val redundant: Seq[NCNlpSentenceNote] =
                ns.flatten.filter(!_.isNlp).distinct.
                    groupBy(getParameters).
                    map(p ⇒ p._2.sortBy(p ⇒
                        (
                            // System notes don't have such flags.
                            if (p.isUser) {
                                if (p.isDirect) 0 else 1
                            }
                            else
                                0,
                            if (p.isUser) p.sparsity else 0
                        )
                    )).
                    flatMap(_.drop(1)).
                    toSeq

            redundant.foreach(ns.removeNote)

            def getNotNlpNotes(toks: Seq[NCNlpSentenceToken]): Seq[NCNlpSentenceNote] =
                toks.flatten.filter(!_.isNlp).distinct

            val delCombs: Seq[NCNlpSentenceNote] =
                getNotNlpNotes(ns).
                    flatMap(note ⇒ getNotNlpNotes(ns.slice(note.tokenFrom, note.tokenTo + 1)).filter(_ != note)).
                    distinct

            val toksByIdx: Seq[Seq[NCNlpSentenceNote]] =
                delCombs.flatMap(note ⇒ note.wordIndexes.map(_ → note)).
                    groupBy { case (idx, _) ⇒ idx }.
                    map { case (_, seq) ⇒ seq.map { case (_, note) ⇒ note } }.
                    toSeq.sortBy(-_.size)

            val minDelSize = if (toksByIdx.isEmpty) 1 else toksByIdx.map(_.size).max - 1

            val sens =
                if (delCombs.nonEmpty) {
                    val deleted = mutable.ArrayBuffer.empty[Seq[NCNlpSentenceNote]]

                    val sens =
                        (minDelSize to delCombs.size).
                            flatMap(i ⇒
                                delCombs.combinations(i).
                                    filter(delComb ⇒ !toksByIdx.exists(_.count(note ⇒ !delComb.contains(note)) > 1))
                            ).
                            sortBy(_.size).
                            flatMap(delComb ⇒
                                // Already processed with less subset of same deleted tokens.
                                if (!deleted.exists(_.forall(delComb.contains))) {
                                    val nsClone = ns.clone()

                                    delComb.foreach(nsClone.removeNote)

                                    // Has overlapped notes for some tokens.
                                    require(!nsClone.exists(_.count(!_.isNlp) > 1))

                                    deleted += delComb

                                    val notNlpTypes = getNotNlpNotes(nsClone).map(_.noteType).distinct

                                    if (collapse(nsClone, notNlpTypes)) Some(nsClone) else None
                                }
                                else
                                    None
                            )

                    // Removes sentences which have only one difference - 'direct' flag of their user tokens.
                    // `Direct` sentences have higher priority.
                    case class Key(
                        sysNotes: Seq[Map[String, java.io.Serializable]],
                        userNotes: Seq[Map[String, java.io.Serializable]]
                    )
                    case class Value(sentence: NCNlpSentence, directCount: Int)

                    val m = mutable.HashMap.empty[Key, Value]

                    sens.map(sen ⇒ {
                        val notes = sen.flatten

                        val sysNotes = notes.filter(_.isSystem)
                        val nlpNotes = notes.filter(_.isNlp)
                        val userNotes = notes.filter(_.isUser)

                        def get(seq: Seq[NCNlpSentenceNote], keys2Skip: String*): Seq[Map[String, java.io.Serializable]] =
                            seq.map(p ⇒
                                // We have to delete some keys to have possibility to compare sentences.
                                p.clone().filter(_._1 != "direct")
                            )

                        (Key(get(sysNotes), get(userNotes)), sen, nlpNotes.map(p ⇒ if (p.isDirect) 0 else 1).sum)
                    }).
                        foreach { case (key, sen, directCnt) ⇒
                            m.get(key) match {
                                case Some(v) ⇒
                                    // Best sentence is sentence with `direct` synonyms.
                                    if (v.directCount > directCnt)
                                        m += key → Value(sen, directCnt)
                                case None ⇒ m += key → Value(sen, directCnt)
                            }
                        }

                    m.values.map(_.sentence).toSeq
                }
                else {
                    if (collapse(ns, getNotNlpNotes(ns).map(_.noteType).distinct)) Seq(ns) else Seq.empty
                }.distinct

            sens.foreach(sen ⇒
                sen.foreach(tok ⇒
                    tok.size match {
                        case 1 ⇒ require(tok.head.isNlp, s"Unexpected non-'nlpcraft:nlp' token: $tok")
                        case 2 ⇒ require(tok.head.isNlp ^ tok.last.isNlp, s"Unexpected token notes: $tok")
                        case _ ⇒ require(false, s"Unexpected token notes count: $tok")
                    }
                )
            )

            sens
        }

    /**
      *
      * @param mdl
      * @param srvReqId
      * @param nlpToks
      * @return
      */
    def convert(mdl: NCModelDecorator, srvReqId: String, nlpToks: Seq[Seq[NCNlpSentenceToken]]): Seq[Seq[NCToken]] = {
        val seq = nlpToks.map(_.map(nlpTok ⇒ NCTokenImpl(mdl, srvReqId, nlpTok) → nlpTok))
        val toks = seq.map(_.map { case (tok, _) ⇒ tok })

        case class Key(id: String, from: Int, to: Int)

        val keys2Toks = toks.flatten.map(t ⇒ Key(t.getId, t.getStartCharIndex, t.getEndCharIndex) → t).toMap
        val partsKeys = mutable.HashSet.empty[Key]

        seq.flatten.foreach { case (tok, tokNlp) ⇒
            if (tokNlp.isUser) {
                val userNotes = tokNlp.filter(_.isUser)

                require(userNotes.size == 1)

                val optList: Option[util.List[util.HashMap[String, Serializable]]] = userNotes.head.dataOpt("parts")

                optList match {
                    case Some(list) ⇒
                        val keys =
                            list.asScala.map(m ⇒
                                Key(
                                    m.get("id").asInstanceOf[String],
                                    m.get("startcharindex").asInstanceOf[Integer],
                                    m.get("endcharindex").asInstanceOf[Integer]
                                )
                            )
                        val parts = keys.map(keys2Toks)

                        parts.zip(list.asScala).foreach { case (part, map) ⇒
                            map.get(TOK_META_ALIASES_KEY) match {
                                case null ⇒ // No-op.
                                case aliases ⇒ part.getMetadata.put(TOK_META_ALIASES_KEY, aliases.asInstanceOf[Object])
                            }
                        }

                        tok.setParts(parts)
                        partsKeys ++= keys

                    case None ⇒ // No-op.
                }
            }
        }

        //  We can't collapse parts earlier, because we need them here (setParts method, few lines above.)
        toks.filter(sen ⇒
            !sen.exists(t ⇒
                t.getId != "nlpcraft:nlp" &&
                    partsKeys.contains(Key(t.getId, t.getStartCharIndex, t.getEndCharIndex))
            )
        )
    }
}<|MERGE_RESOLUTION|>--- conflicted
+++ resolved
@@ -218,13 +218,8 @@
 
         val res =
             Seq("nlpcraft:relation", "nlpcraft:limit").forall(t ⇒ fixIndexesReferences(t, ns, history)) &&
-<<<<<<< HEAD
-            fixIndexesReferencesList("nlpcraft:sort", "subjIndexes", "subjNotes", ns, history) &&
-            fixIndexesReferencesList("nlpcraft:sort", "byIndexes", "byNotes", ns, history)
-=======
             fixIndexesReferencesList("nlpcraft:sort", "subjindexes", "subjnotes", ns, history) &&
             fixIndexesReferencesList("nlpcraft:sort", "byindexes", "bynotes", ns, history)
->>>>>>> 89b636ba
 
         if (res)
             // Validation (all indexes calculated well)
