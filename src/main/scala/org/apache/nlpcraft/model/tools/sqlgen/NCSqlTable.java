/*
 * Licensed to the Apache Software Foundation (ASF) under one or more
 * contributor license agreements.  See the NOTICE file distributed with
 * this work for additional information regarding copyright ownership.
 * The ASF licenses this file to You under the Apache License, Version 2.0
 * (the "License"); you may not use this file except in compliance with
 * the License.  You may obtain a copy of the License at
 *
 *      http://www.apache.org/licenses/LICENSE-2.0
 *
 * Unless required by applicable law or agreed to in writing, software
 * distributed under the License is distributed on an "AS IS" BASIS,
 * WITHOUT WARRANTIES OR CONDITIONS OF ANY KIND, either express or implied.
 * See the License for the specific language governing permissions and
 * limitations under the License.
 */

package org.apache.nlpcraft.model.tools.sqlgen;

import org.apache.nlpcraft.model.*;
import java.util.List;
import java.util.Optional;

/**
 * Object presentation of SQL table.
 * <p>
<<<<<<< HEAD
 * In JSON/YAML generated model the table is the model element that belongs to <code>table</code>
 * group and
 * metadata (example):
 *
 * @see NCSqlSchemaBuilder#makeSchema(NCModel) 
=======
 * In JSON/YAML generated model the table is the model element (example):
 * <pre class="brush: js">
 *   elements:
 *     - id: "tbl:orders"
 *       groups:
 *       - "table"
 *       synonyms:
 *       - "orders"
 *       metadata:
 *         sql:name: "orders"
 *         sql:defaultselect:
 *         - "order_id"
 *         - "order_date"
 *         - "required_date"
 *         sql:defaultsort:
 *         - "orders.order_id#desc"
 *         sql:extratables:
 *         - "customers"
 *         - "shippers"
 *         - "employees"
 *         sql:defaultdate: "orders.order_date"
 *       description: "Auto-generated from 'orders' table."
 * </pre>
 * Few notes:
 * <ul>
 *     <li>
 *         All model elements representing SQL column have ID in a form of <code>tbl:sql_table_name</code>.
 *     </li>
 *     <li>
 *         All model elements representing SQL column belong to <code>table</code> group.
 *     </li>
 *     <li>
 *         These model elements have auto-generated synonyms and set of mandatory metadata.
 *     </li>
 *     <li>
 *         User can freely add group membership, change synonyms, or add new metadata.
 *     </li>
 * </ul>
 *
 * @see NCSqlSchemaBuilder#makeSchema(NCModel)
 * @see NCSqlExtractorBuilder#build(NCSqlSchema, NCVariant)
 * @see NCSqlExtractor#extractTable(NCToken)
 * @see NCSqlSchema#getTables() 
>>>>>>> 89b636ba
 */
public interface NCSqlTable {
    /**
     * Gets table name.
     * <p>
     * In JSON/YAML generated model the table name is declared with the following element
     * metadata (example):
     * <pre class="brush: js">
     *      sql:name: "orders"
     * </pre>
     * Note also that all elements declaring SQL tables belong to <code>table</code> group.
     *
     * @return table name.
     */
    String getTable();

    /**
     * Gets collections of this table columns.
     *
     * @return Collections of this table columns.
     */
    List<NCSqlColumn> getColumns();

    /**
     * Gets default sort descriptor.
     * <p>
     * In JSON/YAML generated model the default sort list is declared with the following element
     * metadata (example):
     * <pre class="brush: js">
     *     sql:defaultsort:
<<<<<<< HEAD
     *     - "order_id#desc"
     * </pre>
     * Note the <code>table#{asc|desc}</code> notation for identifying column name and sort order.
=======
     *     - "orders.order_id#desc"
     * </pre>
     * Note the <code>table.column#{asc|desc}</code> notation for identifying table name,
     * column name and the sort order.
>>>>>>> 89b636ba
     *
     * @return Default sort descriptor.
     */
    List<NCSqlSort> getDefaultSort();

    /**
     * Gets the list of the column names for the default select set.
     * <p>
     * In JSON/YAML generated model the default select list is declared with the following element
     * metadata (example):
     * <pre class="brush: js">
     *     sql:defaultselect:
     *     - "order_id"
     *     - "order_date"
     *     - "required_date"
     * </pre>
     *
     * @return List of the column names for the default select set.
     */
    List<String> getDefaultSelect();

    /**
     * Gets the list of extra tables this table is referencing. Extra tables are joined together with this table
     * for default selection. Often, a single domain dataset if spread over multiple tables and this
     * allows to have a meaningful default selection.
     * <p>
     * In JSON/YAML generated model the extra tables list is declared with the following element
     * metadata (example):
     * <pre class="brush: js">
     *     sql:extratables:
     *     - "other_part_table"
     *     - "another_part_table"
     * </pre>
     *
     * @return List of extra tables this table's default selection.
     */
    List<String> getExtraTables();

    /**
     * Gets a column that defines a default date for this table. Note that this column
     * can belong to another table.
     * <p>
     * In JSON/YAML generated model the default date column is declared with the following element
     * metadata (example):
     * <pre class="brush: js">
     *     sql:defaultdate: "orders.order_date"
     * </pre>
     * Note <code>table.column</code> notation for the table and column names.
     *
     * @return Column that defines a default date for this table.
     */
    Optional<NCSqlColumn> getDefaultDate();
}<|MERGE_RESOLUTION|>--- conflicted
+++ resolved
@@ -24,13 +24,6 @@
 /**
  * Object presentation of SQL table.
  * <p>
-<<<<<<< HEAD
- * In JSON/YAML generated model the table is the model element that belongs to <code>table</code>
- * group and
- * metadata (example):
- *
- * @see NCSqlSchemaBuilder#makeSchema(NCModel) 
-=======
  * In JSON/YAML generated model the table is the model element (example):
  * <pre class="brush: js">
  *   elements:
@@ -74,7 +67,6 @@
  * @see NCSqlExtractorBuilder#build(NCSqlSchema, NCVariant)
  * @see NCSqlExtractor#extractTable(NCToken)
  * @see NCSqlSchema#getTables() 
->>>>>>> 89b636ba
  */
 public interface NCSqlTable {
     /**
@@ -105,16 +97,10 @@
      * metadata (example):
      * <pre class="brush: js">
      *     sql:defaultsort:
-<<<<<<< HEAD
-     *     - "order_id#desc"
-     * </pre>
-     * Note the <code>table#{asc|desc}</code> notation for identifying column name and sort order.
-=======
      *     - "orders.order_id#desc"
      * </pre>
      * Note the <code>table.column#{asc|desc}</code> notation for identifying table name,
      * column name and the sort order.
->>>>>>> 89b636ba
      *
      * @return Default sort descriptor.
      */
