---
active_crumb: Data Model
layout: documentation
id: data_model
---

<!--
 Licensed to the Apache Software Foundation (ASF) under one or more
 contributor license agreements.  See the NOTICE file distributed with
 this work for additional information regarding copyright ownership.
 The ASF licenses this file to You under the Apache License, Version 2.0
 (the "License"); you may not use this file except in compliance with
 the License.  You may obtain a copy of the License at

      http://www.apache.org/licenses/LICENSE-2.0

 Unless required by applicable law or agreed to in writing, software
 distributed under the License is distributed on an "AS IS" BASIS,
 WITHOUT WARRANTIES OR CONDITIONS OF ANY KIND, either express or implied.
 See the License for the specific language governing permissions and
 limitations under the License.
-->

<div class="col-md-8 second-column">
    <section id="overview">
        <h2 class="section-title">Model Overview</h2>
        <p>
            Data model is a central concept in NLPCraft defining interface to your data sources
            like a database or a SaaS application.
            NLPCraft employs <em>model-as-a-code</em> approach where entire data model is an implementation of
            <a target="javadoc" href="/apis/latest/org/apache/nlpcraft/model/NCModel.html">NCModel</a> interface which
            can be developed using any JVM programming language like Java, Scala, Kotlin, or Groovy.
        </p>
        <p>
            A data model defines:
        </p>
        <ul>
            <li>Set of model <a href="#elements">elements</a> (a.k.a. named entities) to be detected in the user input.</li>
            <li>Zero or more intent callbacks.</li>
            <li>Common model configuration and various life-cycle callbacks.</li>
        </ul>
        <p>
            Note that model-as-a-code approach natively supports any software life
            cycle tools and frameworks like various build tools, CI/SCM tools, IDEs, etc.
            You don't have to use additional web-based tools to manage some aspects of your
            data models - your entire model and all of its components are part of your project source code.
        </p>
    </section>
    <section id="dataflow">
        <h2 class="section-title">Model Dataflow</h2>
        <figure>
            <img alt="data model dataflow" class="img-fluid" src="/images/homepage-fig1.1.png">
            <figcaption><b>Fig 1.</b> NLPCraft Architecture</figcaption>
        </figure>
        <p>
            User request starts with the user application (like a chatbot or NLI-based system) making a
            REST call using <a href="/using-rest.html">NLPCraft REST API</a>. That REST call carries among
            other things the input text and data model ID, and it arrives first to the REST server.
        </p>
        <p>
            Upon receiving the user request, the REST server performs NLP pre-processing converting the input
            text into a sequence of tokens and enriching them with additional information.
        </p>
        <p>
            Once finished, the encrypted sequence of tokens is sent further down to the probe where the requested data model
            is deployed.
        </p>
        <p>
            Upon receiving that sequence of tokens, the data probe further
            enriches it based on the user data model and matches it against declared intents. When a matching
            intent is found its callback method is called and its result travels back from the data probe to the
            REST server and eventually to the user that made the REST call.
        </p>
        <div class="bq info">
            <p>
                <b>Security <span class="amp">&</span> Isolation</b>
            </p>
            <p>
                Note that in this architecture the user-defined data model is fully isolated from the REST server accepting
                user calls. Users never access data probes and hence user data models directly. Typically REST server
                should be deployed in DMZ and only ingress connectivity is necessary between REST server and the data probes.
            </p>
        </div>
    </section>
    <section id="lifecycle">
        <h2 class="section-title">Model Lifecycle</h2>
        <p>
            Data model is an implementation of <a target="javadoc" href="/apis/latest/org/apache/nlpcraft/model/NCModel.html">NCModel</a> interface.
            <a target="javadoc" href="/apis/latest/org/apache/nlpcraft/model/NCModel.html">NCModel</a> interface has
            defaults for most of its methods. These are the only methods that need to be implemented by its sub-class:
        </p>
        <ul>
            <li><a target="javadoc" href="/apis/latest/org/apache/nlpcraft/model/NCModelView.html#getId--">getId()</a></li>
            <li><a target="javadoc" href="/apis/latest/org/apache/nlpcraft/model/NCModelView.html#getName--">getName()</a></li>
            <li><a target="javadoc" href="/apis/latest/org/apache/nlpcraft/model/NCModelView.html#getVersion--">getVersion()</a></li>
        </ul>
        <p>
            You can either implement <a target="javadoc" href="/apis/latest/org/apache/nlpcraft/model/NCModel.html">NCModel</a>
            interface directly or use one of the adapters (recommended in most cases):
        </p>
        <ul>
            <li>
                <a target="javadoc" href="/apis/latest/org/apache/nlpcraft/model/NCModelAdapter.html">NCModelAdapter</a> - when
                entire model definition is in sub-class source code.
            </li>
            <li>
                <a target="javadoc" href="/apis/latest/org/apache/nlpcraft/model/NCModelFileAdapter.html">NCModelFileAdapter</a> - when
                using external JSON/YAML declaration for model definition.
            </li>
        </ul>
        <p>
            Note that you can also use 3rd party IoC frameworks like <a target=_ href="https://spring.io">Spring</a> to construct your data models. See
            <a target="javadoc" href="/apis/latest/org/apache/nlpcraft/model/NCModelFactory.html">NCModelFactory</a> for more information.
        </p>
        <div class="bq success">
            <p>
                <b>Using Adapters</b>
            </p>
            <p>
                It is recommended to use one of the adapter classes when defining your
                own data model in the most uses cases.
            </p>
        </div>
        <h3 class="section-title">Deployment</h3>
        <p>
            Data models get <a href="/server-and-probe.html">deployed</a> to and hosted by the data probes - a lightweight
            container whose job is to host data models and securely transfer requests between REST server and the data
            models. When a data probe starts it reads its <a href="/server-and-probe.html">configuration</a>
            to see which models to deploy.
        </p>
        <p>
            Note that data probes don't support hot-redeployment. To redeploy the data model you need to restart
            the data probe. Note also that data probe can be started in embedded mode, i.e. it can be started
            from within an existing JVM process like user application.
        </p>
        <h3 class="section-title">Callbacks</h3>
        <p>
            There are two callbacks on
            <a target="javadoc" href="/apis/latest/org/apache/nlpcraft/model/NCModel.html">NCModel</a> interface
            (by way of extending <a target="javadoc" href="/apis/latest/org/apache/nlpcraft/model/NCLifecycle.html">NCLifecycle</a> interface) that you can optionally override to affect the the default lifecycle behavior:
        </p>
        <ul>
            <li>
                <a target="javadoc" href="/apis/latest/org/apache/nlpcraft/model/NCLifecycle.html#onInit--">onInit()</a> - called
                right after the model was loaded and deployed.
            </li>
            <li>
                <a target="javadoc" href="/apis/latest/org/apache/nlpcraft/model/NCLifecycle.html#onDiscard--">onDiscard()</a> - called to
                discard the data model when and only when data probe is orderly shutting down.
            </li>
        </ul>
        <p>
            Note that there are also several callbacks that you can override to affect model behavior
            to perform logging, debugging, statistic or usage collection, explicit update or initialization of
            conversation context, security audit or validation:
        </p>
        <ul>
            <li>
                <a target="javadoc"
                   href="/apis/latest/org/apache/nlpcraft/model/NCModel.html#onParsedVariant-org.apache.nlpcraft.model.NCVariant-">onParsedVariant(...)</a>
            </li>
            <li>
                <a target="javadoc"
                   href="/apis/latest/org/apache/nlpcraft/model/NCModel.html#onContext-org.apache.nlpcraft.model.NCContext-">onContext(...)</a>
            </li>
            <li>
                <a target="javadoc"
                   href="/apis/latest/org/apache/nlpcraft/model/NCModel.html#onMatchedIntent-org.apache.nlpcraft.model.NCIntentMatch-">onMatchedIntent(...)</a>
            </li>
            <li>
                <a target="javadoc"
                   href="/apis/latest/org/apache/nlpcraft/model/NCModel.html#onResult-org.apache.nlpcraft.model.NCIntentMatch-org.apache.nlpcraft.model.NCResult-">onResult(...)</a>
            </li>
            <li>
                <a target="javadoc"
                   href="/apis/latest/org/apache/nlpcraft/model/NCModel.html#onError-org.apache.nlpcraft.model.NCContext-java.lang.Throwable-">onError(...)</a>
            </li>
            <li>
                <a target="javadoc"
                   href="/apis/latest/org/apache/nlpcraft/model/NCModel.html#onRejection-org.apache.nlpcraft.model.NCIntentMatch-org.apache.nlpcraft.model.NCRejection-">onRejection(...)</a>
            </li>
        </ul>
        <div class="bq info">
            <b>Conversation Reset</b>
            <p>
                Callbacks
                <a target="javadoc"
                   href="/apis/latest/org/apache/nlpcraft/model/NCModel.html#onContext-org.apache.nlpcraft.model.NCContext-">onContext(...)</a> and
                <a target="javadoc"
                   href="/apis/latest/org/apache/nlpcraft/model/NCModel.html#onMatchedIntent-org.apache.nlpcraft.model.NCIntentMatch-">onMatchedIntent(...)</a>
                are especially handy to perform a soft reset on the conversation context. Read their Javadoc documentation
                to understand these callbacks protocol.
            </p>
        </div>

        <div class="bq info">
            <b>Lifecycle Components</b>
            <p>
                Note that both the server and the probe provide their own lifecycle components support. When registered in
                the probe or server configuration the lifecycle components will be called
                during various stages of the probe or server startup or shutdown procedures. These callbacks can be used
                to control lifecycle of external libraries and systems that the data probe or the server rely on, i.e.
                <a href="metrics-and-tracing.html">OpenCensus exporters</a>,
                security environment, devops hooks, etc.
            </p>
            <p>
                See server and probe <a href="">configuration</a> as well as <a target="javadoc" href="/apis/latest/org/apache/nlpcraft/model/NCProbeLifecycle.html">NCProbeLifecycle</a>
                interface for more details.
            </p>
        </div>
    </section>
    <section id="config">
        <h2 class="section-title">Model Configuration</h2>
        <p>
            Apart from mandatory model <a target="javadoc" href="/apis/latest/org/apache/nlpcraft/model/NCModelView.html#getId--">ID</a>,
            <a target="javadoc" href="/apis/latest/org/apache/nlpcraft/model/NCModelView.html#getName--">name</a> and
            <a target="javadoc" href="/apis/latest/org/apache/nlpcraft/model/NCModelView.html#getVersion--">version</a>
            there is a number of static model configurations that you can set. All of these properties have sensible
            defaults that you can override, when required, in either sub-classes or via external JSON/YAML declaration:
        </p>
        <ul>
            <li><a target="javadoc" href="/apis/latest/org/apache/nlpcraft/model/NCModelView.html#getAdditionalStopWords--">getAdditionalStopWords</a></li>
            <li><a target="javadoc" href="/apis/latest/org/apache/nlpcraft/model/NCModelView.html#getEnabledBuiltInTokens--">getEnabledBuiltInTokens</a></li>
            <li><a target="javadoc" href="/apis/latest/org/apache/nlpcraft/model/NCModelView.html#getExamples--">getExamples</a></li>
            <li><a target="javadoc" href="/apis/latest/org/apache/nlpcraft/model/NCModelView.html#getExcludedStopWords--">getExcludedStopWords</a></li>
            <li><a target="javadoc" href="/apis/latest/org/apache/nlpcraft/model/NCModelView.html#getJiggleFactor--">getJiggleFactor</a></li>
            <li><a target="javadoc" href="/apis/latest/org/apache/nlpcraft/model/NCModelView.html#getMaxFreeWords--">getMaxFreeWords</a></li>
            <li><a target="javadoc" href="/apis/latest/org/apache/nlpcraft/model/NCModelView.html#getMaxSuspiciousWords--">getMaxSuspiciousWords</a></li>
            <li><a target="javadoc" href="/apis/latest/org/apache/nlpcraft/model/NCModelView.html#getMaxTokens--">getMaxTokens</a></li>
            <li><a target="javadoc" href="/apis/latest/org/apache/nlpcraft/model/NCModelView.html#getMaxTotalSynonyms--">getMaxTotalSynonyms</a></li>
            <li><a target="javadoc" href="/apis/latest/org/apache/nlpcraft/model/NCModelView.html#getMaxUnknownWords--">getMaxUnknownWords</a></li>
            <li><a target="javadoc" href="/apis/latest/org/apache/nlpcraft/model/NCModelView.html#getMaxWords--">getMaxWords</a></li>
            <li><a target="javadoc" href="/apis/latest/org/apache/nlpcraft/model/NCModelView.html#getMetadata--">getMetadata</a></li>
            <li><a target="javadoc" href="/apis/latest/org/apache/nlpcraft/model/NCModelView.html#getMinNonStopwords--">getMinNonStopwords</a></li>
            <li><a target="javadoc" href="/apis/latest/org/apache/nlpcraft/model/NCModelView.html#getMinTokens--">getMinTokens</a></li>
            <li><a target="javadoc" href="/apis/latest/org/apache/nlpcraft/model/NCModelView.html#getMinWords--">getMinWords</a></li>
            <li><a target="javadoc" href="/apis/latest/org/apache/nlpcraft/model/NCModelView.html#getSuspiciousWords--">getSuspiciousWords</a></li>
            <li><a target="javadoc" href="/apis/latest/org/apache/nlpcraft/model/NCModelView.html#isDupSynonymsAllowed--">isDupSynonymsAllowed</a></li>
            <li><a target="javadoc" href="/apis/latest/org/apache/nlpcraft/model/NCModelView.html#isNonEnglishAllowed--">isNonEnglishAllowed</a></li>
            <li><a target="javadoc" href="/apis/latest/org/apache/nlpcraft/model/NCModelView.html#isNoNounsAllowed--">isNoNounsAllowed</a></li>
            <li><a target="javadoc" href="/apis/latest/org/apache/nlpcraft/model/NCModelView.html#isNotLatinCharsetAllowed--">isNotLatinCharsetAllowed</a></li>
            <li><a target="javadoc" href="/apis/latest/org/apache/nlpcraft/model/NCModelView.html#isNoUserTokensAllowed--">isNoUserTokensAllowed</a></li>
            <li><a target="javadoc" href="/apis/latest/org/apache/nlpcraft/model/NCModelView.html#isPermutateSynonyms--">isPermutateSynonyms</a></li>
            <li><a target="javadoc" href="/apis/latest/org/apache/nlpcraft/model/NCModelView.html#isSwearWordsAllowed--">isSwearWordsAllowed</a></li>
        </ul>
        <h3 class="section-title">External JSON/YAML Declaration</h3>
        <p>
            You can move out all the static model configuration into an external JSON or YAML file. To load that
            configuration you need to use <a target="javadoc" href="/apis/latest/org/apache/nlpcraft/model/NCModelFileAdapter.html">NCModelFileAdapter</a>
            adapter when creating your data model. Here are JSON and YAML templates and you can find more details in
            <a target="javadoc" href="/apis/latest/org/apache/nlpcraft/model/NCModel.html">NCModel</a> Javadoc and in
            <a target="github" href="https://github.com/apache/incubator-nlpcraft/tree/master/src/main/scala/org/apache/nlpcraft/examples">examples</a>.
        </p>

        <nav>
            <div class="nav nav-tabs" role="tablist">
                <a class="nav-item nav-link active" data-toggle="tab" href="#model-json" role="tab" aria-controls="nav-home" aria-selected="true">JSON</a>
                <a class="nav-item nav-link" data-toggle="tab" href="#model-yaml" role="tab" aria-controls="nav-home" aria-selected="true">YAML</a>
            </div>
        </nav>
        <div class="tab-content">
            <div class="tab-pane fade show active" id="model-json" role="tabpanel">
                <pre class="brush: js">
{
     "id": "user.defined.id",
     "name": "User Defined Name",
     "version": "1.0",
     "description": "Short model description.",
     "enabledBuiltInTokens": ["google:person", "google:location"]
     "examples": [],
     "macros": [],
     "metadata": {},
     "elements": [
         {
             "id": "x:id",
             "description": "",
             "groups": [],
             "parentId": "",
             "synonyms": [],
             "metadata": {},
             "values": []
         }
     ],
     ...
     "intents": []
}
                </pre>
            </div>
            <div class="tab-pane fade show" id="model-yaml" role="tabpanel">
                <pre class="brush: js">
id: "user.defined.id"
name: "User Defined Name"
version: "1.0"
description: "Short model description."
examples:
macros:
enabledBuiltInTokens:
elements:
  - id: "x:id"
    description: ""
    synonyms:
    groups:
    values:
    parentId:
    metadata:
...
intents:
                </pre>
            </div>
        </div>
        <div class="bq success">
            <p>
                Note that using JSON/YAML-based configuration is a <b>canonical way</b> for
                creating data models in NLPCraft as it allows to cleanly separate static configuration from model's
                programmable logic.
            </p>
        </div>
    </section>
    <section id="elements">
        <h2 class="section-title">Model Elements</h2>
        <p>
            Data model element defines a semantic entity that will be detected in the user input.
            A model element typically is one or more individual words that have a consistent semantic meaning and typically denote a
            real-world object, such as persons, locations, number, date and time, organizations, products, etc. Such
            object can be abstract or have a physical existence.
        </p>
        <p>
            Model element is an implementation of <a target="javadoc" href="/apis/latest/org/apache/nlpcraft/model/NCElement.html">NCElement</a>
            interface. <a target="javadoc" href="/apis/latest/org/apache/nlpcraft/model/NCModel.html">NCModel</a> provides
            its elements via <a target="javadoc" href="/apis/latest/org/apache/nlpcraft/model/NCModelView.html#getElements--">getElements()</a> method.
            Typically, you create model elements by either:
        </p>
        <ul>
            <li>
                Implementing <a target="javadoc" href="/apis/latest/org/apache/nlpcraft/model/NCElement.html">NCElement</a> interface directly, or
            </li>
            <li>
                <U></U>sing JSON or YAML static model configuration (the preferred way in most cases).
            </li>
        </ul>
        <p>
            Note that when you use external static model configuration with JSON or YAML you can still modify it after it was loaded
            using <a target="javadoc" href="/apis/latest/org/apache/nlpcraft/model/NCModelFileAdapter.html">NCModelFileAdapter</a>
            adapter. It is particular convenient when synonyms or values are loaded separately from, or in
            addition to, the model elements themselves, i.e. from a database or another file.
        </p>
        <div class="bq info">
            <p>
                <b>Model Element <span class="amp">&</span> Named Entity <span class="amp">&</span> Token</b>
            </p>
            <p>
                Terms 'model element', 'named entity' and 'token' are used throughout this documentation relatively interchangeably:
            </p>
            <dl>
                <dt>Model Element</dt>
                <dd>
                    Denotes a named entity <em>declared</em> in NLPCraft model.
                </dd>
                <dt>Token</dt>
                <dd>
                    Denotes a named entity that was <em>detected</em> by NLPCraft in the user input.
                </dd>
                <dt>Named Entity</dt>
                <dd>
                    Denotes a classic term, i.e. one or more individual words that have a
                    consistent semantic meaning and typically define a real-world object.
                </dd>
            </dl>
        </div>
        <p>
            Although model element and named entity describe a similar concept, the NLPCraft model
            elements provide a much more powerful instrument. Unlike named entities support in other projects
            NLPCraft model elements have number of unique capabilities:
        </p>
        <ul>
            <li>
                New model elements can be added declaratively via token DSL, regex and macro expansion.
            </li>
            <li>
                New model elements can be also added programmatically for ultimate flexibility.
            </li>
            <li>
                Model elements can have many-to-many group memberships.
            </li>
            <li>
                Model elements can form a hierarchical structure.
            </li>
            <li>
                Model elements are composable, i.e. a model element can use other model elements in its definition.
            </li>
            <li>
                Model elements can be declared with user defined metadata.
            </li>
            <li>
                Model elements provide normalized values and can define their own "proper nouns".
            </li>
            <li>
                Model elements can compose named entities from many <a href="integrations.html#nlp">3rd party libraries</a>.
            </li>
            <li>
                All properties of model elements (id, groups, parent & ancestors, values, and metadata) can be used in token and intent DSLs.
            </li>
        </ul>
        <h3 class="section-title">User vs. Built-In Elements</h3>
        <p>
            Additionally to the model elements that are defined by the user in the data model (i.e. <em>user model elements</em>)
            NLPCraft provides <a href="#builtin">its own named entities</a> as well as the integration with number of <a href="integrations.html#nlp">3rd party projects</a>. You can think of these built-in elements as if they were implicitly defined in your model - you
            can use them in exactly the same way as if you defined them yourself.
            You can find more information on how to configure external token providers
            in <a href="/integrations.html#nlp">Integrations</a> section.
        </p>
        <p>
            Note that you can't directly change group membership, parent-child relationship or metadata of the
            built-in elements. You can, however, "wrap" built-in entity into your own one using <code>^^id == 'external.id'^^</code>
            token DSL expression where you can define all necessary additional configuration properties (more on that below).
        </p>
        <span id="synonyms" class="section-sub-title">Synonyms</span>
        <p>
            NLPCraft uses fully deterministic named entity recognition and is not based on statistical approaches that
            would require pre-existing marked up data sets and extensive training. For each model element you can either provide a
            set of synonyms to match on or specify a piece of code that would be responsible for detecting that named
            entity (discussed below). A synonym can have one or more individual words. Note that element's ID is its
            implicit synonym so that even if no additional synonyms are defined at least one synonym always exists. Note
            also that synonym matching is performed on <em>normalized</em> and <em>stemmatized</em> forms of both
            a synonym and user input.
        </p>
        <p>
            Here's an example of a simple model element definition in JSON:
        </p>
        <pre class="brush: js, highlight: [6,7,8,9,10,11,12]">
            ...
            "elements": [
                {
                    "id": "transport.vehicle",
                    "description": "Transportation vehicle",
                    "synonyms": [
                        "car",
                        "truck",
                        "light duty truck"
                        "heavy duty truck"
                        "sedan",
                        "coupe"
                    ]
                }
            ]
            ...
        </pre>
        <p>
            During synonym matching NLPCraft uses <a target="javadoc" href="/apis/latest/org/apache/nlpcraft/model/NCModelView.html#getJiggleFactor--">jiggle factor</a> to rearrange (or "jiggle")
            the individual words in the user input in attempt to match a given synonym. Jiggle factor is a measure of
            how much sparsity is allowed when user input words are reordered in attempt to match the multi-word
            synonyms. Zero means no reordering is allowed. One means that a word can move only one
            position left or right, and so on. Empirically the value of 2 proved to be a good default value in
            most cases. Note that larger values mean that synonym words can be almost in any random place in the user
            input which makes synonym matching less meaningful.
        </p>
        <p>
            While adding multi-word synonyms looks somewhat
            trivial - in real models, the naive approach can lead to thousands and even tens of thousands of
            possible synonyms due to words, grammar, and linguistic permutations - which quickly becomes untenable if
            performed manually.
        </p>
        <p>
            NLPCraft provides an effective tool for a compact synonyms representation. Instead of listing all possible
            multi-word synonyms one by one you can use combination of following expressions:
        </p>
        <ul>
            <li><a href="#macros">Macros</a></li>
            <li><a href="#regex">Regular expressions</a></li>
            <li><a href="#option-groups">Option Groups</a></li>
            <li><a href="#dsl">Token DSL</a></li>
        </ul>
        <p>
            Each whitespace separated string in the synonym can be either a regular word (like in the above transportation example
            where it will be matched on using its normalized and stemmatized form) or one of the above expression.
        </p>
        <p>
            Note that this universal synonyms definition is used in the following
            <a target="javadoc" href="/apis/latest/org/apache/nlpcraft/model/NCElement.html">NCElement</a> methods:
        </p>
        <ul>
            <li><code>getSynonyms()</code> - gets synonyms to match on.</li>
            <li><code>getValues()</code> - get values to match on (see <a href="#values">below</a>).</li>
        </ul>
        <span id="macros" class="section-sub-title">Macros</span>
        <p>
            Listing all possible multi-word synonyms for a given element can be a time-consuming task. Macros
            together with option groups allow for significant simplification of this process.
            Macros let you give a name to an often used set of words or option groups and reuse it without
            repeating those words or option groups again and again. A model provides a list of macros via
            <a target="javadoc" href="/apis/latest/org/apache/nlpcraft/model/NCModelView.html#getMacros--">getMacros()</a> method on
            <a target="javadoc" href="/apis/latest/org/apache/nlpcraft/model/NCModelView.html">NCModelView</a> interface. Each macro
            has a name in a form of <code>&lt;X&gt;</code> where <code>X</code>
            is just any string, and a string value. Note that macros can be nested (but not recursive), i.e. macro value can include
            references to other macros. When macro name <code>X</code> is encountered in the synonym it gets recursively
            replaced with its value.
        </p>
        <p>
            Here's a code snippet of macro definitions using JSON definition:
        </p>
        <pre class="brush: js">
            "macros": [
                {
                    "name": "&lt;A&gt;",
                    "macro": "aaa"
                },
                {
                    "name": "&lt;B&gt;",
                    "macro": "&lt;A&gt; bbb"
                },
                {
                    "name": "&lt;C&gt;",
                    "macro": "&lt;A&gt; bbb {z|w}"
                }
             ]
        </pre>
        <span id="option-groups" class="section-sub-title">Option Groups</span>
        <p>
            Option groups are similar to wildcard patterns that operates on a single word base. One line of
            option group expands into one or more individual synonyms. Option groups is the key mechanism for shortened
            synonyms notation. The following examples demonstrate how to use option groups.
        </p>
        <p>
            Consider the following macros defined below (note that macros <code>&lt;B&gt;</code> and <code>&lt;C&gt;</code>
            are nested):
        </p>
        <table class="gradient-table">
            <thead>
                <tr>
                    <th>Name</th>
                    <th>Value</th>
                </tr>
            </thead>
            <tbody>
                <tr>
                    <td><code>&lt;A&gt;</code></td>
                    <td><code>aaa</code></td>
                </tr>
                <tr>
                    <td><code>&lt;B&gt;</code></td>
                    <td><code>&lt;A&gt; bbb</code></td>
                </tr>
                <tr>
                    <td><code>&lt;C&gt;</code></td>
                    <td><code>&lt;A&gt; bbb {z|w}</code></td>
                </tr>
            </tbody>
        </table>
        <p>
            Then the following option group expansions will occur in these examples:
        </p>
        <table class="gradient-table">
            <thead>
               <tr>
                   <th>Synonym</th>
                   <th>Synonym Expansions</th>
               </tr>
            </thead>
            <tbody>
               <tr>
                   <td><code>&lt;A&gt; {b|*} c</code></td>
                   <td>
                       <code>"aaa b c"</code><br>
                       <code>"aaa c"</code>
                   </td>
               </tr>
               <tr>
                   <td><code>&lt;B&gt; {b|*} c</code></td>
                   <td>
                        <code>"aaa bbb b c"</code><br>
                        <code>"aaa bbb c"</code>
                   </td>
               </tr>
               <tr>
                   <td><code>{b|\{\*\}}</code></td>
                   <td>
                        <code>"b"</code><br>
                        <code>"b {*}"</code>
                   </td>
               </tr>
               <tr>
                   <td><code>a {b|*}. c</code></td>
                   <td>
                        <code>"a b. c"</code><br>
                        <code>"a . c"</code>
                   </td>
               </tr>
               <tr>
                   <td><code>a .{b,  |*}. c</code></td>
                   <td>
                        <code>"a .b, . c"</code><br>
                        <code>"a .. c"</code>
                   </td>
               </tr>
               <tr>
                   <td><code>
                       {% raw %}a {{b|c}|*}.{% endraw %}</code></td>
                   <td>
                        <code>"a ."</code><br>
                        <code>"a b."</code><br>
                        <code>"a c."</code>
                   </td>
               </tr>
               <tr>
                   <td><code>a {% raw %}{{{&lt;C&gt;}}|{*}}{% endraw %} c</code></td>
                   <td>
                        <code>"a aaa bbb z c"</code><br>
                        <code>"a aaa bbb w c"</code><br>
                        <code>"a c"</code>
                   </td>
               </tr>
               <tr>
                   <td><code>{% raw %}{{{a}}} {b||*|{{*}}||*}{% endraw %}</code></td>
                   <td>
                        <code>"a b"</code><br>
                        <code>"a"</code>
                   </td>
               </tr>
            </tbody>
        </table>
        <p>
           Specifically:
        </p>
        <ul>
            <li><code>{A|B}</code>  denotes either <code>A</code> or <code>B</code>.</li>
            <li><code>{A|B|*}</code>  denotes either <code>A</code> or <code>B</code> or nothing.</li>
            <li>Excessive curly brackets are ignored, when safe to do so.</li>
            <li>Macros cannot be recursive but can be nested.</li>
            <li>Option groups can be nested.</li>
            <li>
                <code>'\'</code> (backslash) can be used to escape <code>'{'</code>, <code>'}'</code>, <code>'|'</code> and
                <code>'*'</code> special symbols used by the option groups.
            </li>
            <li>Excessive whitespaces are trimmed when expanding option groups.</li>
        </ul>
        <p>
            We can rewrite our transportation model element in a bit more efficient way using macros and option groups.
            Even though the actual length of definition hasn't changed much it now auto-generates many dozens of synonyms
            we would have to write out manually otherwise:
        </p>
        <pre class="brush: js, highlight: [4,5,14]">
            ...
            "macros": [
                {
                    "name": "&lt;TRUCK_TYPE&gt;",
                    "macro": "{ {light|super|heavy|medium} duty|half ton|1/2 ton|3/4 ton|one ton}"
                }
             ]
            "elements": [
                {
                    "id": "transport.vehicle",
                    "description": "Transportation vehicle",
                    "synonyms": [
                        "car",
                        "{&lt;TRUCK_TYPE&gt;|*} {pickup|*} truck"
                        "sedan",
                        "coupe"
                    ]
                }
            ]
            ...
        </pre>
        <span id="regex" class="section-sub-title">Regular Expressions</span>
        <p>
            Any individual synonym word that starts and ends with <code>//</code> (two forward slashes) is
            considered to be Java regular expression as defined in <code>java.util.regex.Pattern</code>. Note that
            regular expression can only span a single word, i.e. only individual words from the user input will be
            matched against given regular expression and no whitespaces are allowed within regular expression. Note
            also that option group special symbols <code>{</code>, <code>}</code>,
            <code>|</code> and <code>*</code> have to be escaped in the regular expression using <code>\</code>
            (backslash).
        </p>
        <p>
            For example, the following synonym: 
        </p>
        <pre class="brush: js">
        "synonyms": [
            "{foo|//[bar].+//}}"
        ]
        </pre>
        <p>
            will match word <code>foo</code> or any other strings that start with <code>bar</code> as long as
            this string doesn't contain whitespaces.
        </p>
        <div class="bq info">
            <b>Regular Expressions Performance</b>
            <p>
                It's important to note that regular expressions can significantly affect the performance of the
                underlying NLPCraft implementation if used uncontrolled. Use it with caution and test the performance
                of your model to ensure it meets your expectations.
            </p>
        </div>
        <span id="values" class="section-sub-title">Element Values</span>
        <p>
            Model element can have an optional set of special synonyms called <em>values</em> or proper nouns for this element.
            Unlike basic synonyms, each value is a pair of a name and a set of standard synonyms by which that value,
            and ultimately its element, can be recognized in the user input. Note that the value name itself acts as an
            implicit synonym even when no additional synonyms added for that value.
        </p>
        <p>
            When a model element is recognized it is made available to the model's matching logic as an instance of
            the <a target="javadoc" href="/apis/latest/org/apache/nlpcraft/model/NCToken.html">NCToken</a> interface.
            This interface has a method
            <a target="javadoc" href="/apis/latest/org/apache/nlpcraft/model/NCToken.html#getValue--">getValue()</a> which
            returns the name of the value, if any, by which
            that model element was recognized. That value name can be further used in intent matching.
        </p>
        <p>
            To understand the importance of the values consider the following changes to our transportation
            example model:
        </p>
        <pre class="brush: js, highlight: [19,20,21,22,23,24,25,26,27,28,29,30]">
            ...
            "macros": [
                {
                    "name": "&lt;TRUCK_TYPE&gt;",
                    "macro": "{light duty|heavy duty|half ton|1/2 ton|3/4 ton|one ton|super duty}"
                }
             ]
            "elements": [
                {
                    "id": "transport.vehicle",
                    "description": "Transportation vehicle",
                    "synonyms": [
                        "car",
                        "{&lt;TRUCK_TYPE&gt;|*} {pickup|*} truck"
                        "sedan",
                        "coupe"
                    ],
                    "values": [
                        {
                            "value": "mercedes",
                            "synonyms": ["mercedes-ben{z|s}", "mb", "ben{z|s}"]
                        },
                        {
                            "value": "bmw",
                            "synonyms": ["{bimmer|bimer|beemer}", "bayerische motoren werke"]
                        }
                        {
                            "value": "chevrolet",
                            "synonyms": ["chevy"]
                        }
                    ]
                }
            ]
            ...
        </pre>
        <p>
            With that setup <code>transport.vehicle</code> element will be recognized by any of the following input string:
        </p>
        <ul>
            <li><code>car</code></li>
            <li><code>benz</code> (with value <code>mercedes</code>)</li>
            <li><code>3/4 ton pickup truck</code></li>
            <li><code>light duty truck</code></li>
            <li><code>chevy</code> (with value <code>chevrolet</code>)</li>
            <li><code>bimmer</code> (with value <code>bmw</code>)</li>
            <li><code>transport.vehicle</code></li>
        </ul>
        <p>
            Note that element value can be used in token and intent DSLs.
        </p>
        <span id="groups" class="section-sub-title">Element Groups</span>
        <p>
            Each model element belongs to one or more groups. Model element provides its groups via
            <a target="javadoc" href="/apis/latest/org/apache/nlpcraft/model/NCModelElement.html#getGroups--">getGroups()</a> method.
            By default, if element group is not specified, the element ID will act as its default group ID.
        </p>
        <p>
            Group membership is a quick and easy way to organise similar model elements together and use this
            categorization in token and intent DSL.
        </p>
        <p>
            Note that the proper grouping of the elements is also necessary for the correct operation of
            Short-Term-Memory (STM) in the conversational context
            when using intent-based matching. See
            <a target="javadoc" href="/apis/latest/org/apache/nlpcraft/model/NCConversation.html">NCConversation</a>
            for mode details.
        </p>
        <p>
            Consider a <a target="javadoc" href="/apis/latest/org/apache/nlpcraft/model/NCToken.html">NCToken</a> that
            represents a previously found model element that is stored in the conversation. Such token
            will be overridden in the conversation by the more <b>recent token</b>
            from the <b>same group</b> - a critical rule of maintaining the proper conversational context.
        </p>
        <p>
            Note that token's groups can be used in token and intent DSLs.
        </p>
        <span id="parent" class="section-sub-title">Element Parent</span>
        <p>
            Each model element can form an optional hierarchical relationship with other element by specifying its
            parent element ID via <a target="javadoc" href="/apis/latest/org/apache/nlpcraft/model/NCModelElement.html#getParnetId--">getParentID()</a> method. The main idea here is that sometimes model elements can act not only individually but
            their place in the hierarchy can be important too for token and intent DSL.
        </p>
        <p>
            For example, we could have designed our transportation example model in a different way by using
            multiple model elements linked with this hierarchy:
        </p>
        <pre>
+-- vehicle
|     +--truck
|     |    |-- light.duty.truck
|     |    |-- heavy.duty.truck
|     |    +-- medium.duty.truck
|     +--car
|     |   |-- coupe
|     |   |-- sedan
|     |   |-- hatchback
|     |   +-- wagon
        </pre>
        <p>
            Then in our intent DSL, for example, we could look for any token with root parent ID <code>vehicle</code>
            or immediate parent ID <code>truck</code> or <code>car</code> without a need to match on all current and
            future individual sub-IDs:
        </p>
        <pre class="brush: plain">
            "intent=vehicle.intent term={ancestors @@ 'vehicle'}"
            "intent=truck.intent term={parent == 'truck'}"
            "intent=car.intent term={parent == 'car'}"
        </pre>
    </section>
    <section id="dsl" >
        <h2 class="section-title">Token DSL</h2>
        <p>
            Any individual synonym word that that starts and ends with <code>^^</code> is a token DSL expression. A token
            DSL expression inside of <code>^^ ... ^^</code> markers allows you to define a predicate on already parsed and detected token. It is very important to
            note that unlike all other synonyms the token DSL predicate operates on a already detected <em>token</em>, not on an
            individual unparsed <em>word</em>.
        </p>
        <p>
            Token DSL allows you to <em>compose</em> named entities, i.e. use one name entity when defining another one. For example,
            we could define a model element for the race car using our previous transportation example (note how synonym on
            <b>line 18</b>
            references the element defined on <b>line 4</b>):
        </p>
        <pre class="brush: js, highlight: [4, 18]">
            ...
            "elements": [
                {
                    "id": "transport.vehicle",
                    "description": "Transportation vehicle",
                    "synonyms": [
                        "car",
                        "truck",
                        "{light|heavy|super|medium} duty {pickup|*} truck"
                        "sedan",
                        "coupe"
                    ]
                },
                {
                    "id": "race.vehicle",
                    "description": "Race vehicle",
                    "synonyms": [
                        "{race|speed|track} ^^id == 'transport.vehicle'^^"
                    ]
                }

            ]
            ...
        </pre>
        <div class="bq warn">
            <p>
                <b>Greedy NERs <span class="amp">&</span> Synonyms Conflicts</b>
            </p>
            <p>
                Note that in the above example you need to ensure that words <code>race</code>,
                <code>speed</code> or <code>track</code> are not part of the <code>transport.vehicle</code>
                token. It is particular important for the 3rd party NERs where specific rules about what
                words can or cannot be part of the token are unclear or undefined. In such cases the only remedy is
                to extensively test with 3rd party NERs and verify the synonyms recognition in data probe logs.
            </p>
        </div>
        <p>
            Another often used use case is to wrap 3rd party named entities to add group membership, metadata or hierarchical
            relationship to the externally detected named entity. For example, you can wrap <code>google:location</code>
            token and add group membership for <code>my_group</code> group:
        </p>
        <pre class="brush: js, highlight: [6,8]">
            ...
            "elements": [
                {
                    "id": "google.loc.wrap",
                    "description": "Wrapper for google location",
                    "groups": ["my_group"],
                    "synonyms": [
                        "^^id == 'google:location'^^"
                    ]
                }

            ]
            ...
        </pre>
        <span id="dsl-syntax" class="section-sub-title">Token DSL Syntax</span>
        <p>
            Token DSL is a simple expression language for defining a single predicate over a token - a detected model
            element. Remember that unlike token DSL all other types of synonyms work with simple words (vs. tokens).
            Here's a full <a target="github" href="https://github.com/apache/incubator-nlpcraft/blob/master/src/main/scala/org/apache/nlpcraft/probe/mgrs/model/antlr4/NCSynonymDsl.g4">ANTLR4 grammar</a> for token DSL.
            Note that this is exactly the same syntax as
            used by <a href="intent-matching.html#syntax">intent DSL</a> for token predicates in intents - except for
            aliases which we will explain below.
        </p>
        <p>
            Here's an example of token DSL defining a synonym for the population of any city in France:
        </p>
        <pre class="brush: js">
            "synonyms": [
                "population {of|for} ^^[city](id == 'nlpcraft:city' && lowercase(~city:country) == 'france')^^"
            ]
        </pre>
        <p>
            Few notes on token DSL syntax:
        </p>
        <ul>
            <li>
                This synonym defines a composed named entity, i.e. named entity that consists of other named entities.
                In our example, we utilize token <code>nlpcraft:city</code> along with other basic synonym.
            </li>
            <li>
                Token DSL expression always results in one and only one token when matched, however, the synonym can have multiple
                token DSL expressions.
            </li>
            <li>
                Token DSL expression can have optional alias (<code>[city]</code>) that can be used in other token DSL
                expressions when referencing the token matched by that expression.
            </li>
            <li>
                You can get all participant nested tokens, if required, using <code>NCToken#getPartTokens()</code> method call chain.
                You can also reference participant tokens in the token DSL expression itself by using dot-notation (see below)
                with either token IDs or aliases.
            </li>
            <li>
                All string values should be places in single quotes, as in <code>'some string'</code>.
                For numeric literals you can use underscores to help readability, i.e. <code>~list:size >= <b>1_000_000</b></code>
            </li>
            <li>
                You can use <code>null</code>, <code>true</code> and <code>false</code> literals as a values.
            </li>
            <li>
                Individual token expressions can be combined with <code>&&</code>, <code>||</code> and <code>!</code>
                logical combinators and <code>(</code> <code>)</code> brackets that obey standard precedence rules.
            </li>
        </ul>
        <p>
            The individual token DSL expression can be one of the following forms:
        </p>
        <pre class="brush: js">
            {qual}param op value
            func({qual}param) op value
        </pre>
        <p>
            The <code>{qual}param</code> is the left side parameter and it can have optional qualifier (<code>qual</code>).
            Qualifier allows to reference participant tokens either by their ID or their DSL expression's alias using
            dot-notation. For example:
        </p>
        <table class="gradient-table">
            <thead>
            <tr>
                <th>Qualifier</th>
                <th>Description</th>
            </tr>
            </thead>
            <tbody>
                <tr>
                    <td>
                        <code><b>partId.</b>groups @@ 'my_grp'</code>
                    </td>
                    <td>
                        There must be a participant token (i.e. constituent token) with either token ID or alias
                        of <code>partId</code>. That participant token should belong to group <code>my_grp</code>.
                    </td>
                </tr>
                <tr>
                    <td>
                        <code><b>alias1.alias2.</b>~meta['key'] >= 10</code>
                    </td>
                    <td>
                        There must be two nested participant tokens with either token ID or alias
                        of <code>alias1</code> and <code>alias2</code>. That second (inner-most <code>alias2</code>) participant token
                        should have metadata property <code>meta</code> of type map with key <code>key</code> which value
                        should be greater or equal to 10.
                    </td>
                </tr>
            </tbody>
        </table>
        <div class="bq warn">
            <p>
                <b>NOTE:</b> If qualifier is present it <b>must</b> be valid and found, i.e. the participant tokens this qualifier
                is referencing must be present. If qualifier is present but referenced participant tokens cannot be
                found - the processing will abort with an exception rather than simply rejecting given synonym. In other
                words, if specified - qualifiers are not optional.
            </p>
        </div>
        <p>
            The <code>param</code> itself can be one of the following literals:
        </p>
        <table class="gradient-table">
            <thead>
            <tr>
                <th>Parameter</th>
                <th>Description</th>
            </tr>
            </thead>
            <tbody>
            <tr>
                <td><code>id</code></td>
                <td>
                    <p>
                        Token <a target="javadoc" href="/apis/latest/org/apache/nlpcraft/model/NCToken.html#getId--">ID</a> as
                        a <code>java.lang.String</code> object.
                    </p>
                    <p>
                        <b>Example:</b><br/>
                        <code>^^<b>id</b> == 'nlpcraft:city'^^</code>
                    </p>
                </td>
            </tr>
            <tr>
                <td><code>groups</code></td>
                <td>
                    <p>
                        Token <a target="javadoc" href="/apis/latest/org/apache/nlpcraft/model/NCToken.html#getGroups--">groups</a>
                        as <code>java.util.Collection</code> of token IDs.
                    </p>
                    <p>
                        <b>Example:</b><br/>
                        <code>^^<b>groups</b> @@ 'my_group'^^</code>
                    </p>
                </td>
            </tr>
            <tr>
                <td><code>aliases</code></td>
                <td>
                    <p>
                        Token <a target="javadoc" href="/apis/latest/org/apache/nlpcraft/model/NCToken.html#getAliases--">aliases</a>
                        as <code>java.util.Collection</code> of token aliases.
                    </p>
                    <p>
                        <b>Example:</b><br/>
                        <code>^^<b>aliases</b> @@ 'my_alias'^^</code>
                    </p>
                </td>
            </tr>
            <tr>
                <td><code>startidx</code></td>
                <td>
                    <p>
                        Token start character <a target="javadoc" href="/apis/latest/org/apache/nlpcraft/model/NCToken.html#getStartCharIndex--">index</a> in the original text.
                    </p>
                    <p>
                        <b>Example:</b><br/>
                        <code>^^<b>startidx</b> > 5^^</code>
                    </p>
                </td>
            </tr>
            <tr>
                <td><code>endidx</code></td>
                <td>
                    <p>
                        Token end character <a target="javadoc" href="/apis/latest/org/apache/nlpcraft/model/NCToken.html#getStartCharIndex--">index</a> in the original text.
                    </p>
                    <p>
                        <b>Example:</b><br/>
                        <code>^^<b>endidx</b> < 15^^</code>
                    </p>
                </td>
            </tr>
            <tr>
                <td><code>parent</code></td>
                <td>
                    <p>
                        <a target="javadoc" href="/apis/latest/org/apache/nlpcraft/model/NCToken.html#getParentId--">ID</a> of
                        the parent token as a <code>java.lang.String</code> object.
                    </p>
                    <p>
                        <b>Example:</b><br/>
                        <code>^^<b>parent</b> == 'root'^^</code>
                    </p>
                </td>
            </tr>
            <tr>
                <td><code>ancestors</code></td>
                <td>
                    <p>
                        <code>java.util.List</code> of all token <a target="javadoc" href="/apis/latest/org/apache/nlpcraft/model/NCToken.html#getParentId--">parent ID</a>
                        from the current one to the root. List can be empty if current token has no parent ID.
                    </p>
                    <p>
                        <b>Example:</b><br/>
                        <code>^^<b>ancestors</b> @@ 'tok:id'^^</code>
                    </p>
                </td>
            </tr>
            <tr>
                <td><code>value</code></td>
                <td>
                    <p>
                        Token <a target="javadoc" href="/apis/latest/org/apache/nlpcraft/model/NCToken.html#getValue--">value</a>
                        as a <code>java.lang.String</code> object.
                    </p>
                    <p>
                        <b>Example:</b><br/>
                        <code>^^<b>value</b> == 'brand_name'^^</code>
                    </p>
                </td>
            </tr>
            <tr>
                <td><code>~propName</code></td>
                <td>
                    <p>
                        Token <a target="javadoc" href="/apis/latest/org/apache/nlpcraft/model/NCToken.html#getMetadata--">metadata</a>
                        property for given <code>propName</code>.
                    </p>
                    <p>
                        <b>Example:</b><br/>
                        <code>^^~<b>city:country</b> == 'france'^^</code>
                    </p>
                </td>
            </tr>
            <tr>
                <td><code>~propName[key]</code></td>
                <td>
                    <p>
                        Token <a target="javadoc" href="/apis/latest/org/apache/nlpcraft/model/NCToken.html#getMetadata--">metadata</a>
                        property for given <code>propName</code>
                        of type <code>java.util.List</code> or <code>java.util.Map</code>.
                        Returns indexed or keyed value. Note that <code>key</code> should be integer
                        for <code>java.util.List</code> and string for <code>java.util.Map</code>.
                        Nested indexing is not allowed.
                    </p>
                    <p>
                        <b>Example:</b><br/>
                        <code>^^~<b>my:list[0]</b> >= 1_000_000^^</code><br>
                        <code>^^~<b>my:map['key']</b> >= 1_000_000^^</code>
                    </p>
                </td>
            </tr>
            </tbody>
        </table>
        <p>
            The optional <code>func</code> function can alter the value of the left-side parameter. Only one function call is allowed, i.e.
            function calls cannot be nested. The primary use case for functions is dealing with 3rd party metadata where you
            don't have a direct control on the values supplied from 3rd party named entity providers. The following functions are
            supported:
        </p>
        <table class="gradient-table">
            <thead>
            <tr>
                <th>Function Name</th>
                <th>Description</th>
            </tr>
            </thead>
            <tbody>
            <tr>
                <td><code>keys</code></td>
                <td>
                    <p>
                        Calling <code>java.util.Map#keySet()</code> function on given parameter to a collection of
                        map keys. Applicable to <code>java.util.Map</code> parameters only.
                    </p>
                    <p>
                        <b>Example:</b><br/>
                        <code>^^<b>keys</b>(~my:map) @@ 'my_key'^^</code>
                    </p>
                </td>
            </tr>
            <tr>
                <td><code>values</code></td>
                <td>
                    <p>
                        Calling <code>java.util.Map#values()</code> function on given parameter to get a collection
                        of map values. Applicable to <code>java.util.Map</code> parameters only.
                    </p>
                    <p>
                        <b>Example:</b><br/>
                        <code>^^<b>values</b>(~my:map) @@ (200_000, 100_000)^^</code>
                    </p>
                </td>
            </tr>
            <tr>
                <td><code>trim</code></td>
                <td>
                    <p>
                        Calling <code>java.lang.String#trim()</code> function on given parameter.
                        Applicable to <code>java.lang.String</code> parameters only.
                    </p>
                    <p>
                        <b>Example:</b><br/>
                        <code>^^<b>trim</b>(~nlp:origtext) == '//^[Pp]aris$//'^^</code>
                    </p>
                </td>
            </tr>
            <tr>
                <td><code>isalpha</code></td>
                <td>
                    <p>
                        Checks that given string parameter contains only Unicode letters.
                        Applicable to <code>java.lang.String</code> parameters only.
                    </p>
                    <p>
                        <b>Example:</b><br/>
                        <code>^^<b>isalpha</b>(~nlp:origtext) == true^^</code>
                    </p>
                </td>
            </tr>
            <tr>
                <td><code>isalphanum</code></td>
                <td>
                    <p>
                        Checks that given string parameter contains only Unicode letters or digits.
                        Applicable to <code>java.lang.String</code> parameters only.
                    </p>
                    <p>
                        <b>Example:</b><br/>
                        <code>^^<b>isalphanum</b>(~nlp:origtext) == true^^</code>
                    </p>
                </td>
            </tr>
            <tr>
                <td><code>isnumeric</code></td>
                <td>
                    <p>
                        Checks that given string parameter contains only Unicode digits.
                        Applicable to <code>java.lang.String</code> parameters only.
                    </p>
                    <p>
                        <b>Example:</b><br/>
                        <code>^^<b>isnumeric</b>(~zipcode) == true^^</code>
                    </p>
                </td>
            </tr>
            <tr>
                <td><code>iswhitespace</code></td>
                <td>
                    <p>
                        Checks that given string parameter contains only whitespaces.
                        Applicable to <code>java.lang.String</code> parameters only.
                    </p>
                    <p>
                        <b>Example:</b><br/>
                        <code>^^<b>iswhitespace</b>(~my_txt) == false^^</code>
                    </p>
                </td>
            </tr>
            <tr>
                <td><code>uppercase</code></td>
                <td>
                    <p>
                        Calling <code>java.lang.String#toUpperCase()</code> function on given parameter.
                        Applicable to <code>java.lang.String</code> parameters only.
                    </p>
                    <p>
                        <b>Example:</b><br/>
                        <code>^^<b>uppercase</b>(~nlp:origtext) == 'PARIS'^^</code>
                    </p>
                </td>
            </tr>
            <tr>
                <td><code>lowercase</code></td>
                <td>
                    <p>
                        Calling <code>java.lang.String#toLowerCase()</code> function on given parameter.
                        Applicable to <code>java.lang.String</code> parameters only.
                    </p>
                    <p>
                        <b>Example:</b><br/>
                        <code>^^<b>lowercase</b>(~nlp:origtext) == 'paris'^^</code>
                    </p>
                </td>
            </tr>
            <tr>
                <td><code>ceil</code></td>
                <td>
                    <p>
                        Calling <code>java.lang.Math#ceil()</code> function on given parameter.
                        Applicable to <code>java.lang.Double</code> parameters only.
                    </p>
                    <p>
                        <b>Example:</b><br/>
                        <code>^^<b>ceil</b>(~custom:double) > 1.0^^</code>
                    </p>
                </td>
            </tr>
            <tr>
                <td><code>floor</code></td>
                <td>
                    <p>
                        Calling <code>java.lang.Math#floor()</code> function on given parameter.
                        Applicable to <code>java.lang.Double</code> parameters only.
                    </p>
                    <p>
                        <b>Example:</b><br/>
                        <code>^^<b>floor</b>(~custom:double) > 1.0^^</code>
                    </p>
                </td>
            </tr>
            <tr>
                <td><code>rint</code></td>
                <td>
                    <p>
                        Calling <code>java.lang.Math#rint()</code> function on given parameter.
                        Applicable to <code>java.lang.Double</code> parameters only.
                    </p>
                    <p>
                        <b>Example:</b><br/>
                        <code>^^<b>rint</b>(~custom:double) > 1.0^^</code>
                    </p>
                </td>
            </tr>
            <tr>
                <td><code>round</code></td>
                <td>
                    <p>
                        Calling <code>java.lang.Map#round()</code> function on given parameter.
                        Applicable to <code>java.lang.Double</code> and <code>java.lang.Float</code> parameters only.
                    </p>
                    <p>
                        <b>Example:</b><br/>
                        <code>^^<b>round</b>(~custom:double) > 1.0^^</code>
                    </p>
                </td>
            </tr>
            <tr>
                <td><code>size</code>, <code>count</code> or <code>length</code></td>
                <td>
                    <p>
                        Getting size of the <code>java.util.Collection</code> or <code>java.util.Map</code>, or number
                        of characters for <code>java.lang.String</code> parameter.
                    </p>
                    <p>
                        <b>Example:</b><br/>
                        <code>^^<b>size</b>(~custom:coll) > 0^^</code>
                    </p>
                </td>
            </tr>
            <tr>
                <td><code>signum</code></td>
                <td>
                    <p>
                        Calling <code>java.lang.Math#signum()</code> function on given parameter.
                        Applicable to <code>java.lang.Double</code> and <code>java.lang.Float</code> parameters only.
                    </p>
                    <p>
                        <b>Example:</b><br/>
                        <code>^^<b>signum</b>(~custom:double) == -1^^</code>
                    </p>
                </td>
            </tr>
            <tr>
                <td><code>abs</code></td>
                <td>
                    <p>
                        Calling <code>java.lang.Math#abs()</code> function on given parameter.
                        Applicable to <code>java.lang.Double</code>, <code>java.lang.Float</code>,
                        <code>java.lang.Long</code> and <code>java.lang.Integer</code> parameters only.
                    </p>
                    <p>
                        <b>Example:</b><br/>
                        <code>^^<b>abs</b>(~custom:int) > 10_000^^</code>
                    </p>
                </td>
            </tr>
            </tbody>
        </table>
        <p>
            The <code>op</code> (operation) can be one of the following:
        </p>
        <table class="gradient-table">
            <thead>
            <tr>
                <th>Operation</th>
                <th>Description</th>
            </tr>
            </thead>
            <tbody>
            <tr>
                <td>
                    <code>==</code><br/>
                    <code>!=</code>
                </td>
                <td>
                    <p>
                        Both operators perform equality check and work differently depending on the type of the left
                        and right parameter:
                    </p>
                    <ul>
                        <li>
                            <p>
                                If both left and right parameters are of type <code>java.util.Collection</code> then
                                it checks that both collections contain (do not contain)
                                exactly the same elements with exactly the same cardinalities.
                            </p>
                            <b>Example:</b>
                            <dl>
                                <dt><code>^^~col <b>==</b> (1, 2, 3)^^</code></dt>
                                <dd>'col' metadata collection should contain only three elements: 1, 2, and 3.</dd>
                                <dt><code>^^groups <b>!=</b> ('null', 'void')^^</code></dt>
                                <dd>Token cannot belong to the exact two groups 'null' and 'void'.</dd>
                                <dt><code>^^keys(~map) <b>==</b> ('key1', 'key2')^^</code></dt>
                                <dd>'map' metadata map should contain only two keys: 'key1' and 'key2'.</dd>
                            </dl>
                        </li>
                        <li>
                            <p>
                                If only right parameters is of type <code>java.util.Collection</code> and the left
                                parameter is a single value then it checks that given single value is (is not) present
                                in the right side collection.
                            </p>
                            <b>Example:</b>
                            <dl>
                                <dt><code>^^id <b>==</b> ('id1', 'id2')^^</code></dt>
                                <dd>'id' should be either 'id1' or 'id2'.</dd>
                                <dt><code>^^~index <b>!=</b> (-1, 0)^^</code></dt>
                                <dd>
                                    'index' metadata should NOT be either -1 or 0.
                                </dd>
                            </dl>
                        </li>
                        <li>
                            <p>
                                If both left and right parameters are of type <code>java.lang.Number</code>
                                then method <code>java.lang.Double.compare()</code> is used to compare two numbers.
                            </p>
                            <b>Example:</b>
                            <dl>
                                <dt><code>^^~score <b>==</b> 100_000^^</code></dt>
                                <dd>
                                    'score' metadata (of any numeric type) should be equal to 100,000 when compared using
                                    double values.
                                </dd>
                            </dl>
                        </li>
                        <li>
                            <p>
                                If both left and right parameters are of type <code>java.lang.String</code>
                                and either one is a regular expression written using <code>//</code> prefix and suffix
                                syntax then that regular expression is used to perform equality check.
                            </p>
                            <b>Example:</b>
                            <dl>
                                <dt><code>^^~txt <b>==</b> '//^[tT]ext$//'^^</code></dt>
                                <dd>'txt' metadata matches given regex.</dd>
                                <dt><code>^^~my_regex <b>!=</b> 'test'^^</code></dt>
                                <dd>
                                    'my_regex' metadata regex string matches 'test' value. Note that 'my_regex' metadata string
                                    should use <code>//</code>...<code>//</code> syntax for regular expression.
                                </dd>
                            </dl>
                        </li>
                        <li>
                            <p>
                                In all other cases the standard Java <code>java.lang.Object.equal()</code> equality check
                                is used.
                            </p>
                            <b>Example:</b>
                            <dl>
                                <dt><code>^^~value <b>==</b> null^^</code></dt>
                                <dd>Token does not have a value.</dd>
                                <dt><code>^^parentId <b>!=</b> null^^</code></dt>
                                <dd>Token's parent ID is not null.</dd>
                                <dt><code>^^~flag <b>==</b> true^^</code></dt>
                                <dd>'flag' metadata is true.</dd>
                            </dl>
                        </li>
                    </ul>
                </td>
            </tr>
            <tr>
                <td>
                    <code>@@</code><br/>
                    <code>!@</code>
                </td>
                <td>
                    <p>
                        Both operators perform collection containment check and work differently depending on the type of the left
                        and right parameter:
                    </p>
                    <ul>
                        <li>
                            <p>
                                If left parameter is of type <code>java.util.Collection</code> and the right side
                                parameter is a single value then it checks that given collection contains (does not
                                contain) given single value.
                            </p>
                            <b>Example:</b>
                            <dl>
                                <dt><code>^^~col <b>@@</b> 100_000^^</code></dt>
                                <dd>'col' metadata collection should contain 100,000 value.</dd>
                                <dt><code>^^groups <b>!@</b> 'null'^^</code></dt>
                                <dd>Token should not belong to 'null' group.</dd>
                            </dl>
                        </li>
                        <li>
                            <p>
                                If both left and right parameters are of type <code>java.util.Collection</code> then
                                it checks that a left side collection contains (does not contain) <b>all elements</b>
                                from the right side collection.
                            </p>
                            <b>Example:</b>
                            <dl>
                                <dt><code>^^~col <b>@@</b> (1, 2, 3)^^</code></dt>
                                <dd>'col' metadata collection should contain all three elements: 1, 2, and 3.</dd>
                                <dt><code>^^groups <b>!@</b> ('null', 'void')^^</code></dt>
                                <dd>
                                    Token should not belong to both 'null' and 'void' groups in the same time.
                                    Note that it can belong to other groups.
                                </dd>
                            </dl>
                        </li>
                        <li>
                            <p>
                                If both left and right parameters are of type <code>java.lang.String</code> then
                                it checks that a left side string contains (does not contain) the right side string as
                                its sub-string.
                            </p>
                            <b>Example:</b>
                            <dl>
                                <dt><code>^^id <b>@@</b> 'sub'^^</code></dt>
                                <dd>Token ID should contain 'sub' sub-string.</dd>
                                <dt><code>^^~name <b>!@</b> 'nlp'^^</code></dt>
                                <dd>
                                    Metadata 'name' should not contain 'nlp' substring.
                                </dd>
                            </dl>
                        </li>
                    </ul>
                </td>
            </tr>
            <tr>
                <td>
                    <code>&gt;</code><br/>
                    <code><=</code><br/>
                    <code><=</code><br/>
                    <code>&lt;</code>
                </td>
                <td>
                    <p>
                        Standard relational operators that are applicable to <code>java.lang.Number</code> left and
                        right side values only.
                    </p>
                    <b>Example:</b>
                    <dl>
                        <dt><code>^^startidx <b>>=</b> 10^^</code></dt>
                        <dd>Token start index should be greater or equal to 10.</dd>
                        <dt><code>^^~score <b><</b> 100_000^^</code></dt>
                        <dd>
                            Metadata 'score' should be less then 100,000.
                        </dd>
                    </dl>
                </td>
            </tr>
            </tbody>
        </table>
        <span id="combinators" class="section-sub-title">Logical Combinators</span>
        <p>
            Individual token expressions can be combined with <code>&&</code>, <code>||</code> and <code>!</code>
            logical combinators and <code>( )</code> brackets that obey standard precedence rules as well as short-cut
            processing of logical <code>&&</code> and <code>||</code> combinators. For example:
        </p>
        <p>
            <code>^^[alias](my:list[0] >= 1_000_000 <b>&&</b> alias1.groups @@ 'clients')^^</code><br>
            <code>^^<b>(</b>id == 'myid' && ~score > 10<b>)</b> <b>||</b> <b>(</b>alias1.groups @@ 'clients' && ~score <= 10<b>)</b>^^</code><br>
        </p>
        <span id="custom" class="section-sub-title">Custom Parsers</span>
        <p>
            In cases when declarative synonyms (macros, option groups, regexp and token DSL) are not expressive enough
            you create your model element recognizer programmatically:
        </p>
        <ul>
            <li>
                Model provides its custom parsers via <a target="javadoc" href="/apis/latest/org/apache/nlpcraft/model/NCModelView.html#getParsers--">getParsers()</a> method.
            </li>
            <li>
                Custom parser is defined by the following classes:
                <a target="javadoc" href="/apis/latest/org/apache/nlpcraft/model/NCCustomElement.html">NCCustomElement</a>,
                <a target="javadoc" href="/apis/latest/org/apache/nlpcraft/model/NCCustomParser.html">NCCustomParser</a> and
                <a target="javadoc" href="/apis/latest/org/apache/nlpcraft/model/NCCustomWord.html">NCCustomWord</a>.
            </li>
        </ul>
    </section>
    <section id="logic">
        <h2 class="section-title">Model Logic</h2>
        <p>
            When a user sends its request via REST API it is received by the REST server. Upon receipt,
            the REST server does the basic NLP processing and enriching. Once finished, the REST server
            sends the enriched request down to a specific data probe selected based on the requested data model.
        </p>
        <p>
            The model logic is defined in <a href="intent-matching.html">intents</a>, specifically in the intent callbacks that get called when
            their intent is chosen as a winning match against the user request.
            Below we will quickly discuss the key APIs that are essential for developing intent callbacks.
            Note that this does now replace a more detailed <a target=_ href="/apis/latest/index.html">Javadoc</a>
            documentation that you are encouraged to read through as well:
        </p>
        <ul>
            <li>Interface <a target="javadoc" href="/apis/latest/org/apache/nlpcraft/model/NCModelView.html">NCModelView</a></li>
            <li>Interface <a target="javadoc" href="/apis/latest/org/apache/nlpcraft/model/NCIntentMatch.html">NCIntentMatch</a></li>
            <li>Interface <a target="javadoc" href="/apis/latest/org/apache/nlpcraft/model/NCContext.html">NCContext</a></li>
            <li>Interface <a target="javadoc" href="/apis/latest/org/apache/nlpcraft/model/NCRequest.html">NCRequest</a></li>
            <li>Interface <a target="javadoc" href="/apis/latest/org/apache/nlpcraft/model/NCToken.html">NCToken</a></li>
            <li>Class <a target="javadoc" href="/apis/latest/org/apache/nlpcraft/model/NCResult.html">NCResult</a></li>
        </ul>
        <h3 class="section-title">Interface <a target="javadoc" href="/apis/latest/org/apache/nlpcraft/model/NCModelView.html">NCModelView</a></h3>
        <p>
            This interface provides read-only view on data model. Model view defines a declarative, or configurable, part of the model.
            All properties in this interface can be defined or overridden in JSON/YAML external
            presentation when used with <a target="javadoc" href="/apis/latest/org/apache/nlpcraft/model/NCModelFileAdapter.html">NCModelFileAdapter</a> adapter.
        </p>
        <h3 class="section-title">Interface <a target="javadoc" href="/apis/latest/org/apache/nlpcraft/model/NCIntentMatch.html">NCIntentMatch</a></h3>
        <p>
            This interface defines a context of a particular intent match. It can be passed into the callback of the matched intent
            and provides the following:
        </p>
        <ul>
            <li>ID of the matched intent.</li>
            <li>Specific parsing variant that was matched against this intent.</li>
            <li>Access to the original query context (<a target="javadoc" href="/apis/latest/org/apache/nlpcraft/model/NCContext.html">NCContext</a>).</li>
            <li>Various access APIs for intent tokens.</li>
        </ul>
        <h3 class="section-title">Interface <a target="javadoc" href="/apis/latest/org/apache/nlpcraft/model/NCContext.html">NCContext</a></h3>
        <p>
            This interface provides all available data about the parsed user input and all its
            supplemental information. It's accessible from <code>NCIntentMatch</code> interface and
            provide large amount of information to the intent callback logic:
        </p>
        <ul>
            <li>
                Server request ID. Server request is defined as a processing of one user input sentence.
            </li>
            <li>
                Reference to <a target="javadoc" href="/apis/latest/org/apache/nlpcraft/model/NCConversation.html">NCConversation</a>
                for controlling STM of conversation manager and dialog flow.
            </li>
            <li>
                Reference to <a target="javadoc" href="/apis/latest/org/apache/nlpcraft/model/NCModelView.html">NCModelView</a>
                instance that the intent callback method belongs to giving access to entire static model configuration.
            </li>
            <li>
                Reference to <a target="javadoc" href="/apis/latest/org/apache/nlpcraft/model/NCRequest.html">NCRequest</a> that
                provides detailed information about the user input.
            </li>
            <li>
                List of parsing variants provided
                by <a target="javadoc" href="/apis/latest/org/apache/nlpcraft/model/NCContext.html#getVariants--">getVariants()</a>
                method. When the user sentence gets parsed into individual tokens (i.e. detected model elements) there is generally
                more than one way to do it. This ambiguity is perfectly fine because only the data model has all the
                necessary information to select one parsing variant that fits that model the best. Without the data model
                there isn't enough context to determine which variant is the best fitting.
                Method <a target="javadoc" href="/apis/latest/org/apache/nlpcraft/model/NCContext.html#getVariants--">getVariants()</a>
                returns list of all parsing variants for a given user input.
            </li>
        </ul>
        <h3 class="section-title">Interface <a target="javadoc" href="/apis/latest/org/apache/nlpcraft/model/NCRequest.html">NCRequest</a></h3>
        <p>
            <a target="javadoc" href="/apis/latest/org/apache/nlpcraft/model/NCSentence.html">NCRequest</a> interface
            is one of the several important entities in Data Model API that you as a model developer will be working with. You
            should review its <a target="javadoc" href="/apis/latest/org/apache/nlpcraft/model/NCRequest.html">Javadoc</a> but
            here is an outline of the information it provides:
        </p>
        <ul>
            <li>
                Information about the user that issued the request.
            </li>
            <li>
                User agent and remote address, if any available, of the user's application that made the initial REST call.
            </li>
            <li>
                Original request text, timestamp of its receipt, and server request ID.
            </li>
        </ul>
        <h3 class="section-title">Interface <a target="javadoc" href="/apis/latest/org/apache/nlpcraft/model/NCToken.html">NCToken</a></h3>
        <p>
            <a target="javadoc" href="/apis/latest/org/apache/nlpcraft/model/NCToken.html">NCToken</a> object is another
            key abstraction in Data Model API. A token is a detected model element and is a part of a fully parsed user input.
            Sequence of tokens represents parsed user input. A single token corresponds to a one or more words, sequential
            or not, in the user sentence.
        </p>
        <p>
            Most of the token's information is stored in map-based metadata accessible via
            <a target="javadoc" href="/apis/latest/org/apache/nlpcraft/model/NCToken.html#getMetadata--">getMetadata()</a> method.
            Depending on the token ID each token will have different set of <a href="#meta">metadata properties</a>. Some common NLP properties
            are always present for tokens of all types.
        </p>
        <h3 class="section-title">Class <a target="javadoc" href="/apis/latest/org/apache/nlpcraft/model/NCResult.html">NCResult</a></h3>
        <p>
            This class defines data model result returned from model's intent callbacks. Result consists of the
            text body and the type. The type is similar in notion to MIME types. Intent callbacks must use this class
            to provide their results.
        </p>
    </section>
    <section id="builtin">
        <h2 class="section-title">Built-In Tokens</h2>
        <p>
            NLPCraft provides a number of built-in model elements (i.e. tokens) including the
            <a href="integrations.html">integration</a> with several popular 3rd party NER frameworks. Table
            below provides information about these built-in tokens. Section about <a href="#meta">token metadata</a> provides
            further information about metadata that each type of token carries.
        </p>
        <p>
            Built-in tokens have to be explicitly enabled on both the REST server and in the model. See
            <code>nlpcraft.server.tokenProviders</code> configuration property and
            <a target="javadoc" href="apis/latest/org/apache/nlpcraft/model/NCModelView.html#getEnabledBuiltInTokens--">NCModelView#getEnabledBuiltInTokens()</a>
            method for more details. By default, only NLPCraft tokens are enabled (token ID
            starting with <code>nlpcraft</code>).
        </p>
        <table class="gradient-table">
            <thead>
            <tr>
                <th>Token ID</th>
                <th>Description</th>
                <th>Example</th>
            </tr>
            </thead>
            <tbody>
                <tr>
                    <td><code>nlpcraft:nlp</code></td>
                    <td>
                        <p>
                            This token denotes a word (always a single word) that is not a part of any other token. It's
                            also call a free-word, i.e. a word that is not linked to any other detected model element.
                        </p>
                        <p>
                            <b>NOTE:</b> the metadata from this token defines a common set of NLP properties and
                            is present in every other token as well.
                        </p>
                    </td>
                    <td>
                        <ul>
                            <li>Jamie goes <code>home</code> (assuming that a word 'home' does not belong to any model element).</li>
                        </ul>
                    </td>
                </tr>
                <tr>
                    <td><code>nlpcraft:date</code></td>
                    <td>
                        This token denotes a date range. It recognizes dates from 1900 up to 2023. Note that it does not
                        currently recognize time component.
                    </td>
                    <td>
                        <ul>
                            <li>Meeting <code>next tuesday</code>.</li>
                            <li>Report for entire <code>2018 year</code>.</li>
                            <li>Data <code>from 1/1/2017 to 12/31/2018</code>.</li>
                        </ul>
                    </td>
                </tr>
                <tr>
                    <td><code>nlpcraft:num</code></td>
                    <td>
                        This token denotes a single numeric value or numeric condition.
                    </td>
                    <td>
                        <ul>
                            <li>Price <code>&gt; 100</code>.</li>
                            <li>Price is <code>less than $100</code>.</li>
                        </ul>
                    </td>
                </tr>
                <tr>
                    <td><code>nlpcraft:continent</code></td>
                    <td>
                        This token denotes a geographical continent.
                    </td>
                    <td>
                        <ul>
                            <li>Population of <code>Africa</code>.</li>
                            <li>Surface area of <code>America</code>.</li>
                        </ul>
                    </td>
                </tr>
                <tr>
                    <td><code>nlpcraft:subcontinent</code></td>
                    <td>
                        This token denotes a geographical subcontinent.
                    </td>
                    <td>
                        <ul>
                            <li>Population of <code>Alaskan peninsula</code>.</li>
                            <li>Surface area of <code>South America</code>.</li>
                        </ul>
                    </td>
                </tr>
                <tr>
                    <td><code>nlpcraft:region</code></td>
                    <td>
                        This token denotes a geographical region/state.
                    </td>
                    <td>
                        <ul>
                            <li>Population of <code>California</code>.</li>
                            <li>Surface area of <code>South Dakota</code>.</li>
                        </ul>
                    </td>
                </tr>
                <tr>
                    <td><code>nlpcraft:country</code></td>
                    <td>
                        This token denotes a country.
                    </td>
                    <td>
                        <ul>
                            <li>Population of <code>France</code>.</li>
                            <li>Surface area of <code>USA</code>.</li>
                        </ul>
                    </td>
                </tr>
                <tr>
                    <td><code>nlpcraft:city</code></td>
                    <td>
                        This token denotes a city.
                    </td>
                    <td>
                        <ul>
                            <li>Population of <code>Paris</code>.</li>
                            <li>Surface area of <code>Washington DC</code>.</li>
                        </ul>
                    </td>
                </tr>
                <tr>
                    <td><code>nlpcraft:metro</code></td>
                    <td>
                        This token denotes a metro area.
                    </td>
                    <td>
                        <ul>
                            <li>Population of <code>Cedar Rapids-Waterloo-Iowa City & Dubuque, IA</code> metro area.</li>
                            <li>Surface area of <code>Norfolk-Portsmouth-Newport News, VA</code>.</li>
                        </ul>
                    </td>
                </tr>
                <tr>
                    <td><code>nlpcraft:sort</code></td>
                    <td>
                        This token denotes a sorting or ordering.
                    </td>
                    <td>
                        <ul>
                            <li>Report <code>sorted from top to bottom</code>.</li>
                            <li>Analysis <code>sorted in descending order</code>.</li>
                        </ul>
                    </td>
                </tr>
                <tr>
                    <td><code>nlpcraft:limit</code></td>
                    <td>
                        This token denotes a numerical limit.
                    </td>
                    <td>
                        <ul>
                            <li>Show <code>top 5</code> brands.</li>
                            <li>Show <code>several</code> brands.</li>
                        </ul>
                    </td>
                </tr>
                <tr>
                    <td><code>nlpcraft:coordinate</code></td>
                    <td>
                        This token denotes a latitude and longitude coordinates.
                    </td>
                    <td>
                        <ul>
                            <li>Route the path to <code>55.7558, 37.6173</code> location.</li>
                        </ul>
                    </td>
                </tr>
                <tr>
                    <td><code>nlpcraft:relation</code></td>
                    <td>
                        This token denotes a relation function:
                        <code>compare</code> or
                        <code>correlate</code>. Note this token always need another two tokens that it references.
                    </td>
                    <td>
                        <ul>
                            <li>
                                What is the <code><b>correlation between</b></code> <code>price</code> <code><b>and</b></code> <code>location</code>
                                (assuming that 'price' and 'location' are also detected tokens).
                            </li>
                        </ul>
                    </td>
                </tr>
                <tr>
                    <td><code>google:xxx</code></td>
                    <td>
                        <p>
                            These tokens denote <code>xxx</code> that is a lower case name of the named entity
                            in <a target=_ href="https://cloud.google.com/natural-language/">Google APIs</a>, i.e.
                            <code>google:person</code>, <code>google:location</code>, etc.
                        </p>
                        <p>
                            See <a href="integrations.html#google">integration</a> section for more details on how
                            to configure Google named entity provider.
                        </p>
                    </td>
                    <td>
                        <ul>
                            <li>
                                Articles by <code>Ken Thompson</code>.
                            </li>
                            <li>
                                Best restaurants in <code>Paris</code>.
                            </li>
                        </ul>
                    </td>
                </tr>
                <tr>
                    <td><code>opennlp:xxx</code></td>
                    <td>
                        <p>
                            These tokens denote <code>xxx</code> that is a lower case name of the named entity
                            in <a target=_ href="https://opennlp.apache.org/">Apache OpenNLP</a>, i.e.
                            <code>opennlp:person</code>, <code>opennlp:money</code>, etc.
                        </p>
                        <p>
                            See <a href="integrations.html#opennlp">integration</a> section for more details on how
                            to configure Apache OpenNLP named entity provider.
                        </p>
                    </td>
                    <td>
                        <ul>
                            <li>
                                Articles by <code>Ken Thompson</code>.
                            </li>
                            <li>
                                Best restaurants under <code>100$</code>.
                            </li>
                        </ul>
                    </td>
                </tr>
                <tr>
                    <td><code>spacy:xxx</code></td>
                    <td>
                        <p>
                            These tokens denote <code>xxx</code> that is a lower case name of the named entity
                            in <a target=_ href="https://spacy.io/">spaCy</a>, i.e.
                            <code>spacy:person</code>, <code>spacy:location</code>, etc.
                        </p>
                        <p>
                            See <a href="integrations.html#spacy">integration</a> section for more details on how
                            to configure spaCy named entity provider.
                        </p>
                    </td>
                    <td>
                        <ul>
                            <li>
                                Articles by <code>Ken Thompson</code>.
                            </li>
                            <li>
                                Best restaurants in <code>Paris</code>.
                            </li>
                        </ul>
                    </td>
                </tr>
                <tr>
                    <td><code>stanford:xxx</code></td>
                    <td>
                        <p>
                            These tokens denote <code>xxx</code> that is a lower case name of the named entity
                            in <a target=_ href="https://stanfordnlp.github.io/CoreNLP">Stanford CoreNLP</a>, i.e.
                            <code>stanford:person</code>, <code>stanford:location</code>, etc.
                        </p>
                        <p>
                            See <a href="integrations.html#stanford">integration</a> section for more details on how
                            to configure Stanford CoreNLP named entity provider.
                        </p>
                    </td>
                    <td>
                        <ul>
                            <li>
                                Articles by <code>Ken Thompson</code>.
                            </li>
                            <li>
                                Best restaurants in <code>Paris</code>.
                            </li>
                        </ul>
                    </td>
                </tr>
            </tbody>
        </table>
    </section>
    <section id="meta">
        <h2 class="section-title">Token Metadata</h2>
        <p>
            Each token has different set of metadata. Sections below describe metadata for each built-in token
            supported by NLPCraft:
        </p>
        <ul>
            <li><a href="#nlpcraft:nlp">Token ID <code>nlpcraft:nlp</code></a></li>
            <li><a href="#nlpcraft:date">Token ID <code>nlpcraft:date</code></a></li>
            <li><a href="#nlpcraft:num">Token ID <code>nlpcraft:num</code></a></li>
            <li><a href="#nlpcraft:city">Token ID <code>nlpcraft:city</code></a></li>
            <li><a href="#nlpcraft:continent">Token ID <code>nlpcraft:continent</code></a></li>
            <li><a href="#nlpcraft:subcontinent">Token ID <code>nlpcraft:subcontinent</code></a></li>
            <li><a href="#nlpcraft:region">Token ID <code>nlpcraft:region</code></a></li>
            <li><a href="#nlpcraft:country">Token ID <code>nlpcraft:country</code></a></li>
            <li><a href="#nlpcraft:metro">Token ID <code>nlpcraft:metro</code></a></li>
            <li><a href="#nlpcraft:coordinate">Token ID <code>nlpcraft:coordinate</code></a></li>
            <li><a href="#nlpcraft:sort">Token ID <code>nlpcraft:sort</code></a></li>
            <li><a href="#nlpcraft:limit">Token ID <code>nlpcraft:limit</code></a></li>
            <li><a href="#nlpcraft:relation">Token ID <code>nlpcraft:relation</code></a></li>
            <li><a href="#stanford:xxx">Token ID <code>stanford:xxx</code></a></li>
            <li><a href="#spacy:xxx">Token ID <code>spacy:xxx</code></a></li>
            <li><a href="#google:xxx">Token ID <code>google:xxx</code></a></li>
            <li><a href="#opennlp:xxx">Token ID <code>opennlp:xxx</code></a></li>
        </ul>
        <div class="bq info">
            <p>
                <b>Metadata Name Conflicts</b>
            </p>
            <p>
                Note that model element metadata gets merged into the same map container as common NLP token metadata
                (see <code>nlpcraft:nlp:xxx</code> properties below).
                In other words, their share the same namespace. It is important to remember that and choose unique names
                for user-defined metadata properties. One possible way that is used by NLPCraft internally is to prefix
                metadata name with some unique prefix based on the token ID.
            </p>
        </div>
        <span id="nlpcraft:nlp" class="section-sub-title">Token ID <code>nlpcraft:nlp</code></span>
        <p>
            This token's metadata provides common basic NLP properties that are part of any token.
            <b>All tokens</b> without exception have these metadata properties. This metadata
            represents a common set of NLP properties for a given token. All these metadata properties are <b>mandatory</b>.
        </p>
        <table class="gradient-table">
            <thead>
            <tr>
                <th>Property</th>
                <th>Java Type</th>
                <th>Description</th>
            </tr>
            </thead>
            <tbody>
                <tr>
                    <td><code><b>nlpcraft:nlp:unid</b></code></td>
                    <td><code>java.lang.String</code></td>
                    <td>Internal globally unique system ID of the token.</td>
                </tr>
                <tr>
                    <td><code><b>nlpcraft:nlp:bracketed</b></code></td>
                    <td><code>java.lang.Boolean</code></td>
                    <td>Whether or not this token is surrounded by any of <code>'['</code>, <code>']'</code>, <code>'{'</code>, <code>'}'</code>, <code>'('</code>, <code>')'</code> brackets.</td>
                </tr>
                <tr>
                    <td><code><b>nlpcraft:nlp:freeword</b></code></td>
                    <td><code>java.lang.Boolean</code></td>
                    <td>Whether or not this token represents a free word. A free word is a token that was detected neither as a part of user defined or system tokens.</td>
                </tr>
                <tr>
                    <td><code><b>nlpcraft:nlp:direct</b></code></td>
                    <td><code>java.lang.Boolean</code></td>
                    <td>Whether or not this token was matched on direct (not permutated) synonym.</td>
                </tr>
                <tr>
                    <td><code><b>nlpcraft:nlp:english</b></code></td>
                    <td><code>java.lang.Boolean</code></td>
                    <td>
                        Whether this token represents an English word. Note that this only checks that token's text
                        consists of characters of English alphabet, i.e. the text doesn't have to be necessary a
                        known valid English word. See <a href="/apis/latest/org/apache/nlpcraft/model/NCModelView.html#isNonEnglishAllowed--" target="javadoc">NCModelView.isNonEnglishAllowed()</a> method
                        for corresponding model configuration.
                    </td>
                </tr>
                <tr>
                    <td><code><b>nlpcraft:nlp:lemma</b></code></td>
                    <td><code>java.lang.String</code></td>
                    <td>
                        Lemma of this token, i.e. a canonical form of this word. Note that stemming and
                        lemmatization allow to reduce inflectional forms and sometimes derivationally related forms
                        of a word to a common base form. Lemmatization refers to the use of a vocabulary and
                        morphological analysis of words, normally aiming to remove inflectional endings only and to
                        return the base or dictionary form of a word, which is known as the lemma.
                        Learn more at <a target=_ href="https://nlp.stanford.edu/IR-book/html/htmledition/stemming-and-lemmatization-1.html">https://nlp.stanford.edu/IR-book/html/htmledition/stemming-and-lemmatization-1.html</a>
                    </td>
                </tr>
                <tr>
                    <td><code><b>nlpcraft:nlp:stem</b></code></td>
                    <td><code>java.lang.String</code></td>
                    <td>
                        Stem of this token. Note that stemming and lemmatization allow to reduce inflectional forms
                        and sometimes derivationally related forms of a word to a common base form. Unlike lemma,
                        stemming is a basic heuristic process that chops off the ends of words in the hope of
                        achieving this goal correctly most of the time, and often includes the removal of derivational
                        affixes.
                        Learn more at <a target=_ href="https://nlp.stanford.edu/IR-book/html/htmledition/stemming-and-lemmatization-1.html">https://nlp.stanford.edu/IR-book/html/htmledition/stemming-and-lemmatization-1.html</a>
                    </td>
                </tr>
                <tr>
                    <td><code><b>nlpcraft:nlp:pos</b></code></td>
                    <td><code>java.lang.String</code></td>
                    <td>
                        Penn Treebank POS tag for this token. Note that additionally to standard Penn Treebank POS
                        tags NLPCraft introduced '-&#45;&#45;' synthetic tag to indicate a POS tag for multiword tokens.
                        Learn more at <a target=_ href="http://www.ling.upenn.edu/courses/Fall_2003/ling001/penn_treebank_pos.html">http://www.ling.upenn.edu/courses/Fall_2003/ling001/penn_treebank_pos.html</a>
                    </td>
                </tr>
                <tr>
                    <td><code><b>nlpcraft:nlp:posdesc</b></code></td>
                    <td><code>java.lang.String</code></td>
                    <td>
                        Description of Penn Treebank POS tag.
                        Learn more at <a target=_ href="http://www.ling.upenn.edu/courses/Fall_2003/ling001/penn_treebank_pos.html">http://www.ling.upenn.edu/courses/Fall_2003/ling001/penn_treebank_pos.html</a>
                    </td>
                </tr>
                <tr>
                    <td><code><b>nlpcraft:nlp:swear</b></code></td>
                    <td><code>java.lang.Boolean</code></td>
                    <td>
                        Whether or not this token is a swear word. NLPCraft has built-in list of common English swear words.
                        See <a href="/apis/latest/org/apache/nlpcraft/model/NCModelView.html#isSwearWordsAllowed--" target="javadoc">NCModelView.isSwearWordsAllowed()</a> for corresponding model configuration
                    </td>
                </tr>
                <tr>
                    <td><code><b>nlpcraft:nlp:origtext</b></code></td>
                    <td><code>java.lang.String</code></td>
                    <td>
                        Original user input text for this token.
                    </td>
                </tr>
                <tr>
                    <td><code><b>nlpcraft:nlp:normtext</b></code></td>
                    <td><code>java.lang.String</code></td>
                    <td>
                        Normalized user input text for this token.
                    </td>
                </tr>
                <tr>
                    <td><code><b>nlpcraft:nlp:sparsity</b></code></td>
                    <td><code>java.lang.Integer</code></td>
                    <td>
                        Numeric value of how sparse the token is. Sparsity zero means that all individual words in
                        the token follow each other.
                    </td>
                </tr>
                <tr>
                    <td><code><b>nlpcraft:nlp:minindex</b></code></td>
                    <td><code>java.lang.Integer</code></td>
                    <td>
                        Index of the first word in this token. Note that token may not be contiguous.
                    </td>
                </tr>
                <tr>
                    <td><code><b>nlpcraft:nlp:maxindex</b></code></td>
                    <td><code>java.lang.Integer</code></td>
                    <td>
                        Index of the last word in this token. Note that token may not be contiguous.
                    </td>
                </tr>
                <tr>
                    <td><code><b>nlpcraft:nlp:wordindexes</b></code></td>
                    <td><code>java.util.List&lt;Integer&gt;</code></td>
                    <td>
                        List of original word indexes in this token. Note that a token can have words that are not
                        contiguous in the original sentence. Always has at least one element in it.
                    </td>
                </tr>
                <tr>
                    <td><code><b>nlpcraft:nlp:wordlength</b></code></td>
                    <td><code>java.lang.Integer</code></td>
                    <td>
                        Number of individual words in this token. Equal to the size of <code>wordindexes</code> list.
                    </td>
                </tr>
                <tr>
                    <td><code><b>nlpcraft:nlp:contiguous</b></code></td>
                    <td><code>java.lang.Boolean</code></td>
                    <td>
                        Whether or not this token has zero sparsity, i.e. consists of contiguous words.
                    </td>
                </tr>
                <tr>
                    <td><code><b>nlpcraft:nlp:start</b></code></td>
                    <td><code>java.lang.Integer</code></td>
                    <td>
                        Start character index of this token.
                    </td>
                </tr>
                <tr>
                    <td><code><b>nlpcraft:nlp:end</b></code></td>
                    <td><code>java.lang.Integer</code></td>
                    <td>
                        End character index of this token.
                    </td>
                </tr>
                <tr>
                    <td><code><b>nlpcraft:nlp:index</b></code></td>
                    <td><code>java.lang.Integer</code></td>
                    <td>
                        Index of this token in the sentence.
                    </td>
                </tr>
                <tr>
                    <td><code><b>nlpcraft:nlp:charlength</b></code></td>
                    <td><code>java.lang.Integer</code></td>
                    <td>
                        Character length of this token.
                    </td>
                </tr>
                <tr>
                    <td><code><b>nlpcraft:nlp:quoted</b></code></td>
                    <td><code>java.lang.Boolean</code></td>
                    <td>
                        Whether or not this token is surrounded by single or double quotes.
                    </td>
                </tr>
                <tr>
                    <td><code><b>nlpcraft:nlp:stopword</b></code></td>
                    <td><code>java.lang.Boolean</code></td>
                    <td>
                        Whether or not this token is a stopword. Stopwords are some extremely common words which
                        add little value in helping understanding user input and are excluded from the processing entirely.
                        For example, words like a, the, can, of, about, over, etc. are typical stopwords in English.
                        NLPCraft has built-in set of stopwords.
                    </td>
                </tr>
                <tr>
                    <td><code><b>nlpcraft:nlp:dict</b></code></td>
                    <td><code>java.lang.Boolean</code></td>
                    <td>
                        Whether or not this token is found in Princeton WordNet database.
                    </td>
                </tr>
            </tbody>
        </table>
        <br/>
        <span id="nlpcraft:date" class="section-sub-title">Token ID <code>nlpcraft:date</code></span>
        <p>
            This token denotes a date range including single days.
            Additionally to <code><b>nlpcraft:nlp:xxx</b></code> properties this type of token will have the following
            metadata properties all of which are <b>mandatory</b>.
        </p>
        <table class="gradient-table">
            <thead>
            <tr>
                <th>Property</th>
                <th>Java Type</th>
                <th>Description</th>
            </tr>
            </thead>
            <tbody>
                <tr>
                    <td><code><b>nlpcraft:date:from</b></code></td>
                    <td><code>java.lang.Long</code></td>
                    <td>
                       Start timestamp of the datetime range.
                    </td>
                </tr>
                <tr>
                    <td><code><b>nlpcraft:date:to</b></code></td>
                    <td><code>java.lang.Long</code></td>
                    <td>
                        End timestamp of the datetime range.
                    </td>
                </tr>
            </tbody>
        </table>
        <br/>
        <span id="nlpcraft:num" class="section-sub-title">Token ID <code>nlpcraft:num</code></span>
        <p>
            This token denotes a single numerical value or a numeric condition.
            Additionally to <code><b>nlpcraft:nlp:xxx</b></code> properties this type of token will have the following
            metadata properties all of which are <b>mandatory</b> unless otherwise noted.
        </p>
        <table class="gradient-table">
            <thead>
            <tr>
                <th>Property</th>
                <th>Java Type</th>
                <th>Description</th>
            </tr>
            </thead>
            <tbody>
            <tr>
                <td><code><b>nlpcraft:num:from</b></code></td>
                <td><code>java.lang.Double</code></td>
                <td>
                    Start of numeric range that satisfies the condition (exclusive). Note that if <code>from</code>
                    and <code>to</code> are the same this token represent a single value (whole or fractional) in
                    which case <code>isequalcondition</code>> will be <code>true</code>.
                </td>
            </tr>
            <tr>
                <td><code><b>nlpcraft:num:to</b></code></td>
                <td><code>java.lang.Double</code></td>
                <td>
                    Ed of numeric range that satisfies the condition (exclusive). Note that if <code>from</code>
                    and <code>to</code> are the same this token represent a single value (whole or fractional) in
                    which case <code>isequalcondition</code>> will be <code>true</code>.
                </td>
            </tr>
            <tr>
                <td><code><b>nlpcraft:num:fromincl</b></code></td>
                <td><code>java.lang.Boolean</code></td>
                <td>
                    Whether or not start of the numeric range is inclusive
                </td>
            </tr>
            <tr>
                <td><code><b>nlpcraft:num:toincl</b></code></td>
                <td><code>java.lang.Boolean</code></td>
                <td>
                    Whether or not end of the numeric range is inclusive
                </td>
            </tr>
            <tr>
                <td><code><b>nlpcraft:num:isequalcondition</b></code></td>
                <td><code>java.lang.Boolean</code></td>
                <td>
                    Whether this is an equality condition. Note that single numeric values also default to equality
                    condition and this property will be <code>true</code>. Indeed, <code>A is equal to 2</code> and
                    <code>A is 2</code> have the same meaning.
                </td>
            </tr>
            <tr>
                <td><code><b>nlpcraft:num:isnotequalcondition</b></code></td>
                <td><code>java.lang.Boolean</code></td>
                <td>
                    Whether this is a not-equality condition.
                </td>
            </tr>
            <tr>
                <td><code><b>nlpcraft:num:isfromnegativeinfinity</b></code></td>
                <td><code>java.lang.Boolean</code></td>
                <td>
                    Whether this range is from negative infinity.
                </td>
            </tr>
            <tr>
                <td><code><b>nlpcraft:num:israngecondition</b></code></td>
                <td><code>java.lang.Boolean</code></td>
                <td>
                    Whether this is a range condition.
                </td>
            </tr>
            <tr>
                <td><code><b>nlpcraft:num:istopositiveinfinity</b></code></td>
                <td><code>java.lang.Boolean</code></td>
                <td>
                    Whether this range is to positive infinity.
                </td>
            </tr>
            <tr>
                <td><code><b>nlpcraft:num:isfractional</b></code></td>
                <td><code>java.lang.Boolean</code></td>
                <td>
                    Whether this token's value (single numeric value of a range) is a whole or a fractional number.
                </td>
            </tr>
            <tr>
                <td><code><b>nlpcraft:num:unit</b></code> <sub>opt.</sub></td>
                <td><code>java.lang.String</code></td>
                <td>
                    Optional numeric value unit name (see below).
                </td>
            </tr>
            <tr>
                <td><code><b>nlpcraft:num:unittype</b></code> <sub>opt.</sub></td>
                <td><code>java.lang.String</code></td>
                <td>
                    Optional numeric value unit type (see below).
                </td>
            </tr>
            </tbody>
        </table>
        <p>
            Following table provides possible values for <code><b>nlpcraft:num:unit</b></code> and <code><b>nlpcraft:num:unittype</b></code>
            properties:
        </p>
        <table class="gradient-table">
            <thead>
            <tr>
                <th>num:unittype</th>
                <th>num:unit <sub>possible values</sub></th>
            </tr>
            </thead>
            <tbody>
            <tr><td><code>mass</code></td><td><code>feet per second</code><br/><code>grams</code><br/><code>kilogram</code><br/><code>grain</code><br/><code>dram</code><br/><code>ounce</code><br/><code>pound</code><br/><code>hundredweight</code><br/><code>ton</code><br/><code>tonne</code><br/><code>slug</code></td>
                <tr><td><code>torque</code></td><td><code>newton meter</code></td>
                <tr><td><code>area</code></td><td><code>square meter</code><br/><code>acre</code><br/><code>are</code><br/><code>hectare</code><br/><code>square inches</code><br/><code>square feet</code><br/><code>square yards</code><br/><code>square miles</code></td>
                <tr><td><code>paper quantity</code></td><td><code>paper bale</code></td>
                <tr><td><code>force</code></td><td><code>kilopond</code><br/><code>pond</code></td>
                <tr><td><code>pressure</code></td><td><code>pounds per square inch</code></td>
                <tr><td><code>solid angle</code></td><td><code>steradian</code></td>
                <tr><td><code>pressure</code><br/><code>stress</code></td><td><code>pascal</code></td>
                <tr><td><code>luminous</code></td><td><code>flux</code><br/><code>lumen</code></td>
                <tr><td><code>amount of substance</code></td><td><code>mole</code></td>
                <tr><td><code>luminance</code></td><td><code>candela per square metre</code></td>
                <tr><td><code>angle</code></td><td><code>radian</code><br/><code>degree</code></td>
                <tr><td><code>magnetic flux density</code><br/><code>magnetic field</code></td><td><code>tesla</code></td>
                <tr><td><code>power</code><br/><code>radiant flux</code></td><td><code>watt</code></td>
                <tr><td><code>datetime</code></td><td><code>second</code><br/><code>minute</code><br/><code>hour</code><br/><code>day</code><br/><code>week</code><br/><code>month</code><br/><code>year</code></td>
                <tr><td><code>electrical inductance</code></td><td><code>henry</code></td>
                <tr><td><code>electric charge</code></td><td><code>coulomb</code></td>
                <tr><td><code>temperature</code></td><td><code>kelvin</code><br/><code>centigrade</code><br/><code>fahrenheit</code></td>
                <tr><td><code>voltage</code><br/><code>electrical</code></td><td><code>volt</code></td>
                <tr><td><code>momentum</code></td><td><code>kilogram meters per second</code></td>
                <tr><td><code>amount of heat</code></td><td><code>calorie</code></td>
                <tr><td><code>electrical capacitance</code></td><td><code>farad</code></td>
                <tr><td><code>radioactive decay</code></td><td><code>becquerel</code></td>
                <tr><td><code>electrical conductance</code></td><td><code>siemens</code></td>
                <tr><td><code>luminous intensity</code></td><td><code>candela</code></td>
                <tr><td><code>work</code><br/><code>energy</code></td><td><code>joule</code></td>
                <tr><td><code>quantities</code></td><td><code>dozen</code></td>
                <tr><td><code>density</code></td><td><code>density</code></td>
                <tr><td><code>sound</code></td><td><code>decibel</code></td>
                <tr><td><code>electrical resistance</code><br/><code>impedance</code></td><td><code>ohm</code></td>
                <tr><td><code>force</code><br/><code>weight</code></td><td><code>newton</code></td>
                <tr><td><code>light quantity</code></td><td><code>lumen seconds</code></td>
                <tr><td><code>length</code></td><td><code>meter</code><br/><code>millimeter</code><br/><code>centimeter</code><br/><code>decimeter</code><br/><code>kilometer</code><br/><code>astronomical unit</code><br/><code>light year</code><br/><code>parsec</code><br/><code>inch</code><br/><code>foot</code><br/><code>yard</code><br/><code>mile</code><br/><code>nautical mile</code></td>
                <tr><td><code>refractive index</code></td><td><code>diopter</code></td>
                <tr><td><code>frequency</code></td><td><code>hertz</code><br/><code>angular frequency</code></td>
                <tr><td><code>power</code></td><td><code>kilowatt</code><br/><code>horsepower</code><br/><code>bar</code></td>
                <tr><td><code>magnetic flux</code></td><td><code>weber</code></td>
                <tr><td><code>current</code></td><td><code>ampere</code></td>
                <tr><td><code>acceleration of gravity</code></td><td><code>gravity imperial</code><br/><code>gravity metric</code></td>
                <tr><td><code>volume</code></td><td><code>cubic meter</code><br/><code>liter</code><br/><code>milliliter</code><br/><code>centiliter</code><br/><code>deciliter</code><br/><code>hectoliter</code><br/><code>cubic inch</code><br/><code>cubic foot</code><br/><code>cubic yard</code><br/><code>acre-foot</code><br/><code>teaspoon</code><br/><code>tablespoon</code><br/><code>fluid ounce</code><br/><code>cup</code><br/><code>gill</code><br/><code>pint</code><br/><code>quart</code><br/><code>gallon</code></td>
                <tr><td><code>speed</code></td><td><code>miles per hour</code><br/><code>meters per second</code></td>
                <tr><td><code>illuminance</code></td><td><code>lux</code></td>
            </tbody>
        </table>
        <br/>
        <span id="nlpcraft:city" class="section-sub-title">Token ID <code>nlpcraft:city</code></span>
        <p>
            This token denotes a city.
            Additionally to <code><b>nlpcraft:nlp:xxx</b></code> properties this type of token will have the following
            metadata properties all of which are <b>mandatory</b> unless otherwise noted.
        </p>
        <table class="gradient-table">
            <thead>
            <tr>
                <th>Property</th>
                <th>Java Type</th>
                <th>Description</th>
            </tr>
            </thead>
            <tbody>
            <tr>
                <td><code><b>nlpcraft:city:city</b></code></td>
                <td><code>java.lang.String</code></td>
                <td>
                    Name of the city.
                </td>
            </tr>
            <tr>
                <td><code><b>nlpcraft:city:continent</b></code></td>
                <td><code>java.lang.String</code></td>
                <td>
                    Continent name.
                </td>
            </tr>
            <tr>
                <td><code><b>nlpcraft:city:subcontinent</b></code></td>
                <td><code>java.lang.String</code></td>
                <td>
                    Subcontinent name.
                </td>
            </tr>
            <tr>
                <td><code><b>nlpcraft:city:subcontinent</b></code></td>
                <td><code>java.lang.String</code></td>
                <td>
                    Subcontinent name.
                </td>
            </tr>
            <tr>
                <td><code><b>nlpcraft:city:countrymeta</b></code></td>
                <td><code>java.util.Map</code></td>
                <td>
                    Supplemental metadata for city's country (see below).
                </td>
            </tr>
            <tr>
                <td><code><b>nlpcraft:city:citymeta</b></code></td>
                <td><code>java.util.Map</code></td>
                <td>
                    Supplemental metadata for city (see below).
                </td>
            </tr>
            </tbody>
        </table>
        <p>
            Following tables provides possible values for <code><b>nlpcraft:city:countrymeta</b></code> map. The data is
            obtained from <a href="http://unstats.un.org" target=_>The United Nations Statistics Division</a> datasets:
        </p>
        <table class="gradient-table">
            <thead>
            <tr>
                <th>Key</th>
                <th>Java Type</th>
                <th>Description</th>
            </tr>
            </thead>
            <tbody>
            <tr>
                <td><code><b>iso</b></code></td>
                <td><code>java.lang.String</code></td>
                <td>ISO country code.</td>
            </tr>
            <tr>
                <td><code><b>iso3</b></code></td>
                <td><code>java.lang.String</code></td>
                <td>ISO 3166 country code.</td>
            </tr>
            <tr>
                <td><code><b>isocode</b></code></td>
                <td><code>java.lang.String</code></td>
                <td>ISO country code.</td>
            </tr>
            <tr>
                <td><code><b>capital</b></code> <sub>opt.</sub></td>
                <td><code>java.lang.String</code></td>
                <td>Optional country capital city name.</td>
            </tr>
            <tr>
                <td><code><b>area</b></code> <sub>opt.</sub></td>
                <td><code>java.lang.Double</code></td>
                <td>Optional country surface area.</td>
            </tr>
            <tr>
                <td><code><b>population</b></code> <sub>opt.</sub></td>
                <td><code>java.lang.Long</code></td>
                <td>Optional country population.</td>
            </tr>
            <tr>
                <td><code><b>continent</b></code></td>
                <td><code>java.lang.String</code></td>
                <td>Optional country continent.</td>
            </tr>
            <tr>
                <td><code><b>currencycode</b></code></td>
                <td><code>java.lang.String</code></td>
                <td>Country currency code.</td>
            </tr>
            <tr>
                <td><code><b>currencyname</b></code></td>
                <td><code>java.lang.String</code></td>
                <td>Country currency name.</td>
            </tr>
            <tr>
                <td><code><b>phone</b></code> <sub>opt.</sub></td>
                <td><code>java.lang.String</code></td>
                <td>Optional country phone code.</td>
            </tr>
            <tr>
                <td><code><b>postalcodeformat</b></code> <sub>opt.</sub></td>
                <td><code>java.lang.String</code></td>
                <td>Optional country postal code format.</td>
            </tr>
            <tr>
                <td><code><b>postalcoderegex</b></code> <sub>opt.</sub></td>
                <td><code>java.lang.String</code></td>
                <td>Optional country postal code regular expression.</td>
            </tr>
            <tr>
                <td><code><b>languages</b></code> <sub>opt.</sub></td>
                <td><code>java.lang.String</code></td>
                <td>Optional country list of languages.</td>
            </tr>
            <tr>
                <td><code><b>neighbours</b></code> <sub>opt.</sub></td>
                <td><code>java.lang.String</code></td>
                <td>Optional country list of neighbours.</td>
            </tr>
            </tbody>
        </table>
        <p>
            Following tables provides possible values for <code><b>nlpcraft:city:citymeta</b></code> map. The data is
            obtained from <a href="http://unstats.un.org" target=_>The United Nations Statistics Division</a> datasets:
        </p>
        <table class="gradient-table">
            <thead>
            <tr>
                <th>Key</th>
                <th>Java Type</th>
                <th>Description</th>
            </tr>
            </thead>
            <tbody>
            <tr>
                <td><code><b>latitude</b></code></td>
                <td><code>java.lang.Double</code></td>
                <td>City latitude.</td>
            </tr>
            <tr>
                <td><code><b>longitude</b></code></td>
                <td><code>java.lang.Double</code></td>
                <td>City longitude.</td>
            </tr>
            <tr>
                <td><code><b>population</b></code></td>
                <td><code>java.lang.Long</code></td>
                <td>City population.</td>
            </tr>
            <tr>
                <td><code><b>elevation</b></code> <sub>opt.</sub></td>
                <td><code>java.lang.Integer</code></td>
                <td>Optional city elevation in meters.</td>
            </tr>
            <tr>
                <td><code><b>timezone</b></code></td>
                <td><code>java.lang.String</code></td>
                <td>City timezone.</td>
            </tr>
            </tbody>
        </table>
        <br/>
        <span id="nlpcraft:continent" class="section-sub-title">Token ID <code>nlpcraft:continent</code></span>
        <p>
            This token denotes a continent.
            Additionally to <code><b>nlpcraft:nlp:xxx</b></code> properties this type of token will have the following
            metadata properties all of which are <b>mandatory</b> unless otherwise noted.
        </p>
        <table class="gradient-table">
            <thead>
            <tr>
                <th>Property</th>
                <th>Java Type</th>
                <th>Description</th>
            </tr>
            </thead>
            <tbody>
            <tr>
                <td><code><b>nlpcraft:continent:continent</b></code></td>
                <td><code>java.lang.String</code></td>
                <td>Name of the continent.</td>
            </tr>
            </tbody>
        </table>
        <br/>
        <span id="nlpcraft:subcontinent" class="section-sub-title">Token ID <code>nlpcraft:subcontinent</code></span>
        <p>
            This token denotes a subcontinent.
            Additionally to <code><b>nlpcraft:nlp:xxx</b></code> properties this type of token will have the following
            metadata properties all of which are <b>mandatory</b> unless otherwise noted.
        </p>
        <table class="gradient-table">
            <thead>
            <tr>
                <th>Property</th>
                <th>Java Type</th>
                <th>Description</th>
            </tr>
            </thead>
            <tbody>
            <tr>
                <td><code><b>nlpcraft:subcontinent:continent</b></code></td>
                <td><code>java.lang.String</code></td>
                <td>Name of the continent.</td>
            </tr>
            <tr>
                <td><code><b>nlpcraft:subcontinent:subcontinent</b></code></td>
                <td><code>java.lang.String</code></td>
                <td>Name of the subcontinent.</td>
            </tr>
            </tbody>
        </table>
        <br/>
        <span id="nlpcraft:metro" class="section-sub-title">Token ID <code>nlpcraft:metro</code></span>
        <p>
            This token denotes a metro area.
            Additionally to <code><b>nlpcraft:nlp:xxx</b></code> properties this type of token will have the following
            metadata properties all of which are <b>mandatory</b> unless otherwise noted.
        </p>
        <table class="gradient-table">
            <thead>
            <tr>
                <th>Property</th>
                <th>Java Type</th>
                <th>Description</th>
            </tr>
            </thead>
            <tbody>
            <tr>
                <td><code><b>nlpcraft:metro:metro</b></code></td>
                <td><code>java.lang.String</code></td>
                <td>Name of the metro area.</td>
            </tr>
            </tbody>
        </table>
        <br/>
        <span id="nlpcraft:region" class="section-sub-title">Token ID <code>nlpcraft:region</code></span>
        <p>
            This token denotes a geographical region.
            Additionally to <code><b>nlpcraft:nlp:xxx</b></code> properties this type of token will have the following
            metadata properties all of which are <b>mandatory</b> unless otherwise noted.
        </p>
        <table class="gradient-table">
            <thead>
            <tr>
                <th>Property</th>
                <th>Java Type</th>
                <th>Description</th>
            </tr>
            </thead>
            <tbody>
            </tbody>
            <tr>
                <td><code><b>nlpcraft:region:region</b></code></td>
                <td><code>java.lang.String</code></td>
                <td>
                    Name of the region.
                </td>
            </tr>
            <tr>
                <td><code><b>nlpcraft:region:continent</b></code></td>
                <td><code>java.lang.String</code></td>
                <td>
                    Continent name.
                </td>
            </tr>
            <tr>
                <td><code><b>nlpcraft:region:subcontinent</b></code></td>
                <td><code>java.lang.String</code></td>
                <td>
                    Subcontinent name.
                </td>
            </tr>
            <tr>
                <td><code><b>nlpcraft:region:subcontinent</b></code></td>
                <td><code>java.lang.String</code></td>
                <td>
                    Subcontinent name.
                </td>
            </tr>
            <tr>
                <td><code><b>nlpcraft:region:countrymeta</b></code></td>
                <td><code>java.util.Map</code></td>
                <td>
                    Supplemental metadata for region's country (see below).
                </td>
            </tr>
        </table>
        <p>
            Following tables provides possible values for <code><b>nlpcraft:region:countrymeta</b></code> map. The data is
            obtained from <a href="http://unstats.un.org" target=_>The United Nations Statistics Division</a> datasets:
        </p>
        <table class="gradient-table">
            <thead>
            <tr>
                <th>Key</th>
                <th>Java Type</th>
                <th>Description</th>
            </tr>
            </thead>
            <tbody>
            <tr>
                <td><code><b>iso</b></code></td>
                <td><code>java.lang.String</code></td>
                <td>ISO country code.</td>
            </tr>
            <tr>
                <td><code><b>iso3</b></code></td>
                <td><code>java.lang.String</code></td>
                <td>ISO 3166 country code.</td>
            </tr>
            <tr>
                <td><code><b>isocode</b></code></td>
                <td><code>java.lang.String</code></td>
                <td>ISO country code.</td>
            </tr>
            <tr>
                <td><code><b>capital</b></code> <sub>opt.</sub></td>
                <td><code>java.lang.String</code></td>
                <td>Optional country capital city name.</td>
            </tr>
            <tr>
                <td><code><b>area</b></code> <sub>opt.</sub></td>
                <td><code>java.lang.Double</code></td>
                <td>Optional country surface area.</td>
            </tr>
            <tr>
                <td><code><b>population</b></code> <sub>opt.</sub></td>
                <td><code>java.lang.Long</code></td>
                <td>Optional country population.</td>
            </tr>
            <tr>
                <td><code><b>continent</b></code></td>
                <td><code>java.lang.String</code></td>
                <td>Optional country continent.</td>
            </tr>
            <tr>
                <td><code><b>currencycode</b></code></td>
                <td><code>java.lang.String</code></td>
                <td>Country currency code.</td>
            </tr>
            <tr>
                <td><code><b>currencyname</b></code></td>
                <td><code>java.lang.String</code></td>
                <td>Country currency name.</td>
            </tr>
            <tr>
                <td><code><b>phone</b></code> <sub>opt.</sub></td>
                <td><code>java.lang.String</code></td>
                <td>Optional country phone code.</td>
            </tr>
            <tr>
                <td><code><b>postalcodeformat</b></code> <sub>opt.</sub></td>
                <td><code>java.lang.String</code></td>
                <td>Optional country postal code format.</td>
            </tr>
            <tr>
                <td><code><b>postalcoderegex</b></code> <sub>opt.</sub></td>
                <td><code>java.lang.String</code></td>
                <td>Optional country postal code regular expression.</td>
            </tr>
            <tr>
                <td><code><b>languages</b></code> <sub>opt.</sub></td>
                <td><code>java.lang.String</code></td>
                <td>Optional country list of languages.</td>
            </tr>
            <tr>
                <td><code><b>neighbours</b></code> <sub>opt.</sub></td>
                <td><code>java.lang.String</code></td>
                <td>Optional country list of neighbours.</td>
            </tr>
            </tbody>
        </table>
        <br/>
        <span id="nlpcraft:country" class="section-sub-title">Token ID <code>nlpcraft:country</code></span>
        <p>
            This token denotes a country.
            Additionally to <code><b>nlpcraft:nlp:xxx</b></code> properties this type of token will have the following
            metadata properties all of which are <b>mandatory</b> unless otherwise noted.
        </p>
        <table class="gradient-table">
            <thead>
            <tr>
                <th>Property</th>
                <th>Java Type</th>
                <th>Description</th>
            </tr>
            </thead>
            <tbody>
            </tbody>
            <tr>
                <td><code><b>nlpcraft:country:country</b></code></td>
                <td><code>java.lang.String</code></td>
                <td>
                    Name of the country.
                </td>
            </tr>
            <tr>
                <td><code><b>nlpcraft:country:continent</b></code></td>
                <td><code>java.lang.String</code></td>
                <td>
                    Continent name.
                </td>
            </tr>
            <tr>
                <td><code><b>nlpcraft:country:subcontinent</b></code></td>
                <td><code>java.lang.String</code></td>
                <td>
                    Subcontinent name.
                </td>
            </tr>
            <tr>
                <td><code><b>nlpcraft:country:subcontinent</b></code></td>
                <td><code>java.lang.String</code></td>
                <td>
                    Subcontinent name.
                </td>
            </tr>
            <tr>
                <td><code><b>nlpcraft:country:countrymeta</b></code></td>
                <td><code>java.util.Map</code></td>
                <td>
                    Supplemental metadata for region's country (see below).
                </td>
            </tr>
        </table>
        <p>
            Following tables provides possible values for <code><b>nlpcraft:country:countrymeta</b></code> map. The data is
            obtained from <a href="http://unstats.un.org" target=_>The United Nations Statistics Division</a> datasets:
        </p>
        <table class="gradient-table">
            <thead>
            <tr>
                <th>Key</th>
                <th>Java Type</th>
                <th>Description</th>
            </tr>
            </thead>
            <tbody>
            <tr>
                <td><code><b>iso</b></code></td>
                <td><code>java.lang.String</code></td>
                <td>ISO country code.</td>
            </tr>
            <tr>
                <td><code><b>iso3</b></code></td>
                <td><code>java.lang.String</code></td>
                <td>ISO 3166 country code.</td>
            </tr>
            <tr>
                <td><code><b>isocode</b></code></td>
                <td><code>java.lang.String</code></td>
                <td>ISO country code.</td>
            </tr>
            <tr>
                <td><code><b>capital</b></code> <sub>opt.</sub></td>
                <td><code>java.lang.String</code></td>
                <td>Optional country capital city name.</td>
            </tr>
            <tr>
                <td><code><b>area</b></code> <sub>opt.</sub></td>
                <td><code>java.lang.Double</code></td>
                <td>Optional country surface area.</td>
            </tr>
            <tr>
                <td><code><b>population</b></code> <sub>opt.</sub></td>
                <td><code>java.lang.Long</code></td>
                <td>Optional country population.</td>
            </tr>
            <tr>
                <td><code><b>continent</b></code></td>
                <td><code>java.lang.String</code></td>
                <td>Optional country continent.</td>
            </tr>
            <tr>
                <td><code><b>currencycode</b></code></td>
                <td><code>java.lang.String</code></td>
                <td>Country currency code.</td>
            </tr>
            <tr>
                <td><code><b>currencyname</b></code></td>
                <td><code>java.lang.String</code></td>
                <td>Country currency name.</td>
            </tr>
            <tr>
                <td><code><b>phone</b></code> <sub>opt.</sub></td>
                <td><code>java.lang.String</code></td>
                <td>Optional country phone code.</td>
            </tr>
            <tr>
                <td><code><b>postalcodeformat</b></code> <sub>opt.</sub></td>
                <td><code>java.lang.String</code></td>
                <td>Optional country postal code format.</td>
            </tr>
            <tr>
                <td><code><b>postalcoderegex</b></code> <sub>opt.</sub></td>
                <td><code>java.lang.String</code></td>
                <td>Optional country postal code regular expression.</td>
            </tr>
            <tr>
                <td><code><b>languages</b></code> <sub>opt.</sub></td>
                <td><code>java.lang.String</code></td>
                <td>Optional country list of languages.</td>
            </tr>
            <tr>
                <td><code><b>neighbours</b></code> <sub>opt.</sub></td>
                <td><code>java.lang.String</code></td>
                <td>Optional country list of neighbours.</td>
            </tr>
            </tbody>
        </table>
        <br/>
        <span id="nlpcraft:coordinate" class="section-sub-title">Token ID <code>nlpcraft:coordinate</code></span>
        <p>
            This token denotes a latitude and longitude coordinate.
            Additionally to <code><b>nlpcraft:nlp:xxx</b></code> properties this type of token will have the following
            metadata properties all of which are <b>mandatory</b> unless otherwise noted.
        </p>
        <table class="gradient-table">
            <thead>
            <tr>
                <th>Property</th>
                <th>Java Type</th>
                <th>Description</th>
            </tr>
            </thead>
            <tbody>
            <tr>
                <td><code><b>coordinate:latitude</b></code></td>
                <td><code>java.lang.Double</code></td>
                <td>Coordinate latitude.</td>
            </tr>
            <tr>
                <td><code><b>coordinate:longitude</b></code></td>
                <td><code>java.lang.Double</code></td>
                <td>Coordinate longitude.</td>
            </tr>
            </tbody>
        </table>
        <br/>
        <span id="nlpcraft:sort" class="section-sub-title">Token ID <code>nlpcraft:sort</code></span>
        <p>
            This token denotes a sorting or ordering function.
            Additionally to <code><b>nlpcraft:nlp:xxx</b></code> properties this type of token will have the following
            metadata properties all of which are <b>mandatory</b> unless otherwise noted.
        </p>
        <table class="gradient-table">
            <thead>
            <tr>
                <th>Property</th>
                <th>Java Type</th>
                <th>Description</th>
            </tr>
            </thead>
            <tbody>
<<<<<<< HEAD
=======
            <tr>
                <td><code><b>nlpcraft:sort:subjindexes</b></code></td>
                <td><code>java.util.List&lt;Integer&gt;</code></td>
                <td>One of more indexes of the target tokens (i.e. the token that being sorted).</td>
            </tr>
>>>>>>> 89b636ba
            <tr>
                <td><code><b>nlpcraft:sort:byindexes</b></code></td>
                <td><code>java.util.List&lt;Integer&gt;</code></td>
                <td>Zero or more (i.e. optional) indexes of the reference token (i.e. the token being sorted by).</td>
            </tr>
            <tr>
                <td><code><b>nlpcraft:sort:asc</b></code></td>
                <td><code>java.lang.Boolean</code></td>
                <td>
                    Whether sorting is in ascending or descending order.
                </td>
            </tr>
            </tbody>
        </table>
        <br/>
        <span id="nlpcraft:limit" class="section-sub-title">Token ID <code>nlpcraft:limit</code></span>
        <p>
            This token denotes a numeric limit value (like in "top 10" or "bottom five").
            Additionally to <code><b>nlpcraft:nlp:xxx</b></code> properties this type of token will have the following
            metadata properties all of which are <b>mandatory</b> unless otherwise noted.
        </p>
        <table class="gradient-table">
            <thead>
            <tr>
                <th>Property</th>
                <th>Java Type</th>
                <th>Description</th>
            </tr>
            </thead>
            <tbody>
            <tr>
                <td><code><b>nlpcraft:limit:indexes</b></code></td>
                <td><code>java.util.List&lt;Integer&gt;</code></td>
                <td>Index (always only one) of the reference token (i.e. the token being limited).</td>
            </tr>
            <tr>
                <td><code><b>nlpcraft:limit:asc</b></code></td>
                <td><code>java.lang.Boolean</code></td>
                <td>
                    Whether limit order is ascending or descending.
                </td>
            </tr>
            <tr>
                <td><code><b>nlpcraft:limit:limit</b></code></td>
                <td><code>java.lang.Integer</code></td>
                <td>
                    Numeric value of the limit.
                </td>
            </tr>
            </tbody>
        </table>
        <br/>
        <span id="nlpcraft:relation" class="section-sub-title">Token ID <code>nlpcraft:relation</code></span>
        <p>
            This token denotes a numeric limit value (like in "top 10" or "bottom five").
            Additionally to <code><b>nlpcraft:nlp:xxx</b></code> properties this type of token will have the following
            metadata properties all of which are <b>mandatory</b> unless otherwise noted.
        </p>
        <table class="gradient-table">
            <thead>
            <tr>
                <th>Property</th>
                <th>Java Type</th>
                <th>Description</th>
            </tr>
            </thead>
            <tbody>
            <tr>
                <td><code><b>nlpcraft:relation:indexes</b></code></td>
                <td><code>java.util.List&lt;Integer&gt;</code></td>
                <td>Index (always only one) of the reference token (i.e. the token being related to).</td>
            </tr>
            <tr>
                <td><code><b>nlpcraft:relation:type</b></code></td>
                <td><code>java.lang.String</code></td>
                <td>
                    Type of the relation. One of the following values:
                    <ul>
                        <li><code>compare</code></li>
                        <li><code>correlate</code></li>
                    </ul>
                </td>
            </tr>
            </tbody>
        </table>
        <br/>
        <span id="google:xxx" class="section-sub-title">Token ID <code>google:xxx</code></span>
        <p>
            These tokens denote <code>xxx</code> that is a lower case name of the named entity
            in <a target=_ href="https://cloud.google.com/natural-language/">Google APIs</a>, i.e.
            <code>google:person</code>, <code>google:location</code>, etc.
            Additionally to <code><b>nlpcraft:nlp:xxx</b></code> properties this type of token will have the following
            metadata properties all of which are <b>mandatory</b> unless otherwise noted.
        </p>
        <table class="gradient-table">
            <thead>
            <tr>
                <th>Property</th>
                <th>Java Type</th>
                <th>Description</th>
            </tr>
            </thead>
            <tbody>
            <tr>
                <td><code><b>google:salience</b></code></td>
                <td><code>java.lang.Double</code></td>
                <td>Correctness probability of this token by Google Natural Language.</td>
            </tr>
            <tr>
                <td><code><b>google:meta</b></code></td>
                <td><code>java.util.Map&lt;String&gt;</code></td>
                <td>
                    Map-based container for Google Natural Language specific properties.
                </td>
            </tr>
            <tr>
                <td><code><b>google:mentionsbeginoffsets</b></code></td>
                <td><code>java.util.List&lt;String&gt;</code></td>
                <td>
                    List of the mention begin offsets in the original normalized text.
                </td>
            </tr>
            <tr>
                <td><code><b>google:mentionscontents</b></code></td>
                <td><code>java.util.List&lt;String&gt;</code></td>
                <td>
                    List of the mentions.
                </td>
            </tr>
            <tr>
                <td><code><b>google:mentionstypes</b></code></td>
                <td><code>java.util.List&lt;String&gt;</code></td>
                <td>
                    List of the mention types.
                </td>
            </tr>
            </tbody>
        </table>
        <br/>
        <span id="stanford:xxx" class="section-sub-title">Token ID <code>stanford:xxx</code></span>
        <p>
            These tokens denote <code>xxx</code> that is a lower case name of the named entity
            in <a target=_ href="https://stanfordnlp.github.io/CoreNLP">Stanford CoreNLP</a>, i.e.
            <code>stanford:person</code>, <code>stanford:location</code>, etc.
            Additionally to <code><b>nlpcraft:nlp:xxx</b></code> properties this type of token will have the following
            metadata properties all of which are <b>mandatory</b> unless otherwise noted.
        </p>
        <table class="gradient-table">
            <thead>
            <tr>
                <th>Property</th>
                <th>Java Type</th>
                <th>Description</th>
            </tr>
            </thead>
            <tbody>
            <tr>
                <td><code><b>stanford:confidence</b></code></td>
                <td><code>java.lang.Double</code></td>
                <td>Correctness probability of this token by Stanford CoreNLP.</td>
            </tr>
            <tr>
                <td><code><b>stanford:nne</b></code></td>
                <td><code>java.lang.String</code></td>
                <td>
                    Normalized Named Entity (NNE) text.
                </td>
            </tr>
            </tbody>
        </table>
        <br/>
        <span id="spacy:xxx" class="section-sub-title">Token ID <code>spacy:xxx</code></span>
        <p>
            These tokens denote <code>xxx</code> that is a lower case name of the named entity
            in <a target=_ href="https://spacy.io/">spaCy</a>, i.e.
            <code>spacy:person</code>, <code>spacy:location</code>, etc.
            Additionally to <code><b>nlpcraft:nlp:xxx</b></code> properties this type of token will have the following
            metadata properties all of which are <b>mandatory</b> unless otherwise noted.
        </p>
        <table class="gradient-table">
            <thead>
            <tr>
                <th>Property</th>
                <th>Java Type</th>
                <th>Description</th>
            </tr>
            </thead>
            <tbody>
            <tr>
                <td><code><b>spacy:vector</b></code></td>
                <td><code>java.lang.Double</code></td>
                <td>spaCy span vector. </td>
            </tr>
            <tr>
                <td><code><b>spacy:sentiment</b></code></td>
                <td><code>java.lang.Double</code></td>
                <td>
                    A scalar value indicating the positivity or negativity of the token.
                </td>
            </tr>
            </tbody>
        </table>
        <br/>
        <span id="opennlp:xxx" class="section-sub-title">Token ID <code>opennlp:xxx</code></span>
        <p>
            These tokens denote <code>xxx</code> that is a lower case name of the named entity
            in <a target=_ href="https://opennlp.apache.org/">Apache OpenNLP</a>, i.e.
            <code>opennlp:person</code>, <code>opennlp:money</code>, etc.
            Additionally to <code><b>nlpcraft:nlp:xxx</b></code> properties this type of token will have the following
            metadata properties all of which are <b>mandatory</b> unless otherwise noted.
        </p>
        <table class="gradient-table">
            <thead>
            <tr>
                <th>Property</th>
                <th>Java Type</th>
                <th>Description</th>
            </tr>
            </thead>
            <tbody>
            <tr>
                <td><code><b>opennlp:probability</b></code></td>
                <td><code>java.lang.Double</code></td>
                <td>Correctness probability of this token by OpenNLP.</td>
            </tr>
            </tbody>
        </table>
    </section>
</div>
<div class="col-md-2 third-column">
    <ul class="side-nav">
        <li class="side-nav-title">On This Page</li>
        <li><a href="#overview">Model Overview</a></li>
        <li><a href="#dataflow">Model Dataflow</a></li>
        <li><a href="#lifecycle">Model Lifecycle</a></li>
        <li><a href="#config">Model Configuration</a></li>
        <li><a href="#elements">Model Elements</a></li>
        <li><a href="#dsl">Token DSL</a></li>
        <li><a href="#logic">Model Logic</a></li>
        <li><a href="#builtin">Built-In Tokens</a></li>
        <li><a href="#meta">Token Metadata</a></li>
        {% include quick-links.html %}
    </ul>
</div>





<|MERGE_RESOLUTION|>--- conflicted
+++ resolved
@@ -2995,14 +2995,11 @@
             </tr>
             </thead>
             <tbody>
-<<<<<<< HEAD
-=======
             <tr>
                 <td><code><b>nlpcraft:sort:subjindexes</b></code></td>
                 <td><code>java.util.List&lt;Integer&gt;</code></td>
                 <td>One of more indexes of the target tokens (i.e. the token that being sorted).</td>
             </tr>
->>>>>>> 89b636ba
             <tr>
                 <td><code><b>nlpcraft:sort:byindexes</b></code></td>
                 <td><code>java.util.List&lt;Integer&gt;</code></td>
